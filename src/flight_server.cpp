--- conflicted
+++ resolved
@@ -10,6 +10,7 @@
  */
 
 #include <mutex>
+#include <fstream>  // `std::ifstream`
 #include <charconv> // `std::from_chars`
 #include <chrono>   // `std::time_point`
 #include <cstdio>   // `std::printf`
@@ -28,6 +29,8 @@
 
 using namespace unum::ukv;
 using namespace unum;
+
+namespace stdfs = std::filesystem;
 
 using sys_clock_t = std::chrono::system_clock;
 using sys_time_t = std::chrono::time_point<sys_clock_t>;
@@ -1444,31 +1447,14 @@
 
     using namespace clipp;
 
-    std::string config_path;
+    std::string config_path = "/var/lib/ukv/config.json";
     int port = 38709;
     bool quiet = false;
     bool help = false;
 
-#if defined(UKV_ENGINE_IS_LEVELDB)
-<<<<<<< HEAD
-    config_path = "/var/lib/ukv/leveldb/";
-#elif defined(UKV_ENGINE_IS_ROCKSDB)
-    config_path = "/var/lib/ukv/rocksdb/";
-#elif defined(UKV_ENGINE_IS_UDISK)
-    config_path = "/var/lib/ukv/udisk/";
-=======
-    config = R"({"version": "1.0", "directory": "/var/lib/ukv/leveldb/"})";
-#elif defined(UKV_ENGINE_IS_ROCKSDB)
-    config = R"({"version": "1.0", "directory": "/var/lib/ukv/rocksdb/"})";
-#elif defined(UKV_ENGINE_IS_UDISK)
-    config = R"({"version": "1.0", "directory": "/var/lib/ukv/udisk/"})";
->>>>>>> 8959feda
-#endif
-
     auto cli = ( //
-        (option("-d", "--dir") & value("directory", config_path))
-            .doc("Path to primary directory, potentially containing a configuration file. The default value is " +
-                 config_path),
+        (option("--config") & value("path", config_path))
+            .doc("Configuration file path. The default configuration file path is " + config_path),
         (option("-p", "--port") & value("port", port))
             .doc("Port to use for connection. The default connection port is 38709"),
         option("-q", "--quiet").set(quiet).doc("Silence outputs"),
@@ -1483,5 +1469,23 @@
         exit(0);
     }
 
-    return run_server(config_path.c_str(), port, quiet).ok() ? EXIT_SUCCESS : EXIT_FAILURE;
+    std::string config {};
+    stdfs::file_status config_status = stdfs::status(config_path);
+    if (config_status.type() == stdfs::file_type::not_found) {
+        config.assign(R"({
+        "version": "1.0",
+        "directory": "./tmp/ukv/",
+        "data_directories": [],
+        "engine": {
+            "config_url": "",
+            "config_file_path": "",
+            "config": {}}
+        })");
+    }
+    else {
+        std::ifstream ifs(config_path);
+        config = std::string((std::istreambuf_iterator<char>(ifs)), std::istreambuf_iterator<char>());
+    }
+
+    return run_server(config.c_str(), port, quiet).ok() ? EXIT_SUCCESS : EXIT_FAILURE;
 }