--- conflicted
+++ resolved
@@ -55,47 +55,56 @@
 /*****************	    C Interface 	  ****************/
 /*********************************************************/
 
-void ukv_database_init(ukv_database_init_t* c_ptr) {
-
-    ukv_database_init_t& c = *c_ptr;
+void ukv_database_init( //
+    ukv_str_view_t c_config,
+    ukv_database_t* c_db,
+    ukv_error_t* c_error) {
 
 #ifdef UKV_DEBUG
     using namespace std::chrono_literals;
     std::this_thread::sleep_for(5s);
 #endif
 
-    safe_section("Starting client", c.error, [&] {
-        if (!c.config || !std::strlen(c.config))
-            c.config = "grpc://0.0.0.0:38709";
+    safe_section("Starting client", c_error, [&] {
+        if (!c_config || !std::strlen(c_config))
+            c_config = "grpc://0.0.0.0:38709";
 
         auto db_ptr = new rpc_client_t {};
-        auto maybe_location = arf::Location::Parse(c.config);
-        return_if_error(maybe_location.ok(), c.error, args_wrong_k, "Server URI");
+        auto maybe_location = arf::Location::Parse(c_config);
+        return_if_error(maybe_location.ok(), c_error, args_wrong_k, "Server URI");
 
         auto maybe_flight_ptr = arf::FlightClient::Connect(*maybe_location);
-        return_if_error(maybe_flight_ptr.ok(), c.error, network_k, "Flight Client Connection");
+        return_if_error(maybe_flight_ptr.ok(), c_error, network_k, "Flight Client Connection");
 
         make_stl_arena(reinterpret_cast<ukv_arena_t*>(&db_ptr->arena), ukv_option_dont_discard_memory_k, c_error);
         return_if_error(maybe_location.ok(), c_error, args_wrong_k, "Failed to allocate default arena.");
         db_ptr->flight = maybe_flight_ptr.MoveValueUnsafe();
-        *c.db = db_ptr;
+        *c_db = db_ptr;
     });
 }
 
-void ukv_read(ukv_read_t* c_ptr) {
-
-    ukv_read_t& c = *c_ptr;
-    return_if_error(c.db, c.error, uninitialized_state_k, "DataBase is uninitialized");
-
-    stl_arena_t arena = prepare_arena(c.arena, c.options, c.error);
-    return_on_error(c.error);
-
-<<<<<<< HEAD
-    rpc_client_t& db = *reinterpret_cast<rpc_client_t*>(c.db);
-    strided_iterator_gt<ukv_collection_t const> collections {c.collections, c.collections_stride};
-    strided_iterator_gt<ukv_key_t const> keys {c.keys, c.keys_stride};
-    places_arg_t places {collections, keys, {}, c.tasks_count};
-=======
+void ukv_read( //
+    ukv_database_t const c_db,
+    ukv_transaction_t const c_txn,
+    ukv_size_t const c_tasks_count,
+
+    ukv_collection_t const* c_collections,
+    ukv_size_t const c_collections_stride,
+
+    ukv_key_t const* c_keys,
+    ukv_size_t const c_keys_stride,
+
+    ukv_options_t const c_options,
+
+    ukv_octet_t** c_found_presences,
+
+    ukv_length_t** c_found_offsets,
+    ukv_length_t** c_found_lengths,
+    ukv_bytes_ptr_t* c_found_values,
+
+    ukv_arena_t* c_arena,
+    ukv_error_t* c_error) {
+
     return_if_error(c_db, c_error, uninitialized_state_k, "DataBase is uninitialized");
 
     stl_arena_t arena = make_stl_arena(c_arena, c_options, c_error);
@@ -105,7 +114,6 @@
     strided_iterator_gt<ukv_collection_t const> collections {c_collections, c_collections_stride};
     strided_iterator_gt<ukv_key_t const> keys {c_keys, c_keys_stride};
     places_arg_t places {collections, keys, {}, c_tasks_count};
->>>>>>> 3c30f571
 
     ar::Status ar_status;
     arrow_mem_pool_t pool(arena);
@@ -114,23 +122,23 @@
     // Configure the `cmd` descriptor
     bool const same_collection = places.same_collection();
     bool const same_named_collection = same_collection && same_collections_are_named(places.collections_begin);
-    bool const request_only_presences = c.presences && !c.lengths && !c.values;
-    bool const request_only_lengths = c.lengths && !c.values;
+    bool const request_only_presences = c_found_presences && !c_found_lengths && !c_found_values;
+    bool const request_only_lengths = c_found_lengths && !c_found_values;
     char const* partial_mode = request_only_presences //
                                    ? kParamReadPartPresences.c_str()
                                    : request_only_lengths //
                                          ? kParamReadPartLengths.c_str()
                                          : nullptr;
 
-    bool const read_shared = c.options & ukv_option_read_shared_memory_k;
-    bool const dont_watch = c.options & ukv_option_transaction_dont_watch_k;
+    bool const read_shared = c_options & ukv_option_read_shared_memory_k;
+    bool const dont_watch = c_options & ukv_option_transaction_dont_watch_k;
     arf::FlightDescriptor descriptor;
     fmt::format_to(std::back_inserter(descriptor.cmd), "{}?", kFlightRead);
-    if (c.transaction)
+    if (c_txn)
         fmt::format_to(std::back_inserter(descriptor.cmd),
                        "{}=0x{:0>16x}&",
                        kParamTransactionID,
-                       std::uintptr_t(c.transaction));
+                       std::uintptr_t(c_txn));
     if (same_named_collection)
         fmt::format_to(std::back_inserter(descriptor.cmd), "{}=0x{:0>16x}&", kParamCollectionID, collections[0]);
     if (partial_mode)
@@ -145,22 +153,16 @@
 
     // If all requests map to the same collection, we can avoid passing its ID
     if (has_collections_column && !collections.is_continuous()) {
-<<<<<<< HEAD
-        auto continuous = arena.alloc<ukv_collection_t>(places.count, c.error);
-        return_on_error(c.error);
-        transform_n(keys, places.count, continuous.begin());
-=======
         auto continuous = arena.alloc<ukv_collection_t>(places.count, c_error);
         return_on_error(c_error);
         transform_n(collections, places.count, continuous.begin());
->>>>>>> 3c30f571
         collections = {continuous.begin(), sizeof(ukv_collection_t)};
     }
 
     // When exporting keys, make sure they are properly strided
     if (has_keys_column && !keys.is_continuous()) {
-        auto continuous = arena.alloc<ukv_key_t>(places.count, c.error);
-        return_on_error(c.error);
+        auto continuous = arena.alloc<ukv_key_t>(places.count, c_error);
+        return_on_error(c_error);
         transform_n(keys, places.count, continuous.begin());
         keys = {continuous.begin(), sizeof(ukv_key_t)};
     }
@@ -169,12 +171,12 @@
     ArrowArray input_array_c, output_array_c;
     ArrowSchema input_schema_c, output_schema_c;
     auto count_collections = has_collections_column + has_keys_column;
-    ukv_to_arrow_schema(places.count, count_collections, &input_schema_c, &input_array_c, c.error);
-    return_on_error(c.error);
+    ukv_to_arrow_schema(places.count, count_collections, &input_schema_c, &input_array_c, c_error);
+    return_on_error(c_error);
 
     if (has_collections_column)
         ukv_to_arrow_column( //
-            c.tasks_count,
+            c_tasks_count,
             kArgCols.c_str(),
             ukv_doc_field<ukv_collection_t>(),
             nullptr,
@@ -182,12 +184,12 @@
             collections.get(),
             input_schema_c.children[0],
             input_array_c.children[0],
-            c.error);
-    return_on_error(c.error);
+            c_error);
+    return_on_error(c_error);
 
     if (has_keys_column)
         ukv_to_arrow_column( //
-            c.tasks_count,
+            c_tasks_count,
             "keys",
             ukv_doc_field<ukv_key_t>(),
             nullptr,
@@ -195,71 +197,71 @@
             keys.get(),
             input_schema_c.children[has_collections_column],
             input_array_c.children[has_collections_column],
-            c.error);
-    return_on_error(c.error);
+            c_error);
+    return_on_error(c_error);
 
     // Send the request to server
     ar::Result<std::shared_ptr<ar::RecordBatch>> maybe_batch = ar::ImportRecordBatch(&input_array_c, &input_schema_c);
-    return_if_error(maybe_batch.ok(), c.error, error_unknown_k, "Can't pack RecordBatch");
+    return_if_error(maybe_batch.ok(), c_error, error_unknown_k, "Can't pack RecordBatch");
 
     std::shared_ptr<ar::RecordBatch> batch_ptr = maybe_batch.ValueUnsafe();
     if (batch_ptr->num_rows() == 0)
         return;
     ar::Result<arf::FlightClient::DoExchangeResult> result = db.flight->DoExchange(options, descriptor);
-    return_if_error(result.ok(), c.error, network_k, "Failed to exchange with Arrow server");
+    return_if_error(result.ok(), c_error, network_k, "Failed to exchange with Arrow server");
 
     ar_status = result->writer->Begin(batch_ptr->schema());
-    return_if_error(ar_status.ok(), c.error, error_unknown_k, "Serializing schema");
+    return_if_error(ar_status.ok(), c_error, error_unknown_k, "Serializing schema");
 
     auto table = ar::Table::Make(batch_ptr->schema(), batch_ptr->columns(), static_cast<int64_t>(places.size()));
     ar_status = result->writer->WriteTable(*table);
-    return_if_error(ar_status.ok(), c.error, error_unknown_k, "Serializing request");
+    return_if_error(ar_status.ok(), c_error, error_unknown_k, "Serializing request");
 
     ar_status = result->writer->DoneWriting();
-    return_if_error(ar_status.ok(), c.error, error_unknown_k, "Submitting request");
+    return_if_error(ar_status.ok(), c_error, error_unknown_k, "Submitting request");
 
     // Fetch the responses
     // Requesting `ToTable` might be more efficient than concatenating and
     // reallocating directly from our arena, as the underlying Arrow implementation
     // may know the length of the entire dataset.
     ar_status = unpack_table(result->reader->ToTable(), output_schema_c, output_array_c);
-    return_if_error(ar_status.ok(), c.error, network_k, "No response");
+    return_if_error(ar_status.ok(), c_error, network_k, "No response");
 
     // Convert the responses in Arrow C form
-    return_if_error(output_schema_c.n_children == 1, c.error, error_unknown_k, "Expecting one column");
+    return_if_error(output_schema_c.n_children == 1, c_error, error_unknown_k, "Expecting one column");
 
     // Export the results into out expected form
     if (request_only_presences) {
-        *c.presences = (ukv_octet_t*)output_array_c.children[0]->buffers[1];
+        *c_found_presences = (ukv_octet_t*)output_array_c.children[0]->buffers[1];
     }
     else if (request_only_lengths) {
         auto presences_ptr = (ukv_octet_t*)output_array_c.children[0]->buffers[0];
         auto lens_ptr = (ukv_length_t*)output_array_c.children[0]->buffers[1];
-        if (c.lengths)
-            *c.lengths = presences_ptr //
-                             ? arrow_replace_missing_scalars(presences_ptr,
-                                                             lens_ptr,
-                                                             output_array_c.length,
-                                                             ukv_length_missing_k)
-                             : lens_ptr;
-        if (c.presences)
-            *c.presences = presences_ptr;
+        if (c_found_lengths)
+            *c_found_lengths = presences_ptr //
+                                   ? arrow_replace_missing_scalars(presences_ptr,
+                                                                   lens_ptr,
+                                                                   output_array_c.length,
+                                                                   ukv_length_missing_k)
+                                   : lens_ptr;
+        if (c_found_presences)
+            *c_found_presences = presences_ptr;
     }
     else {
         auto presences_ptr = (ukv_octet_t*)output_array_c.children[0]->buffers[0];
         auto offs_ptr = (ukv_length_t*)output_array_c.children[0]->buffers[1];
         auto data_ptr = (ukv_bytes_ptr_t)output_array_c.children[0]->buffers[2];
 
-        if (c.presences)
-            *c.presences = presences_ptr;
-        if (c.offsets)
-            *c.offsets = offs_ptr;
-        if (c.values)
-            *c.values = data_ptr;
-
-        if (c.lengths) {
-            auto lens = *c.lengths = arena.alloc<ukv_length_t>(places.count, c.error).begin();
-            return_on_error(c.error);
+        if (c_found_presences)
+            *c_found_presences = presences_ptr;
+        if (c_found_offsets)
+            *c_found_offsets = offs_ptr;
+        if (c_found_values)
+            *c_found_values = data_ptr;
+
+        if (c_found_lengths) {
+            auto lens = *c_found_lengths = arena.alloc<ukv_length_t>(places.count, c_error).begin();
+            return_on_error(c_error);
             if (presences_ptr) {
                 auto presences = bits_view_t(presences_ptr);
                 for (std::size_t i = 0; i != places.count; ++i)
@@ -273,26 +275,25 @@
     }
 }
 
-void ukv_write(ukv_write_t* c_ptr) {
-
-    ukv_write_t& c = *c_ptr;
-    return_if_error(c.db, c.error, uninitialized_state_k, "DataBase is uninitialized");
-
-    stl_arena_t arena = prepare_arena(c.arena, c.options, c.error);
-    return_on_error(c.error);
-
-    rpc_client_t& db = *reinterpret_cast<rpc_client_t*>(c.db);
-    strided_iterator_gt<ukv_collection_t const> collections {c.collections, c.collections_stride};
-    strided_iterator_gt<ukv_key_t const> keys {c.keys, c.keys_stride};
-    strided_iterator_gt<ukv_bytes_cptr_t const> vals {c.values, c.values_stride};
-    strided_iterator_gt<ukv_length_t const> offs {c.offsets, c.offsets_stride};
-    strided_iterator_gt<ukv_length_t const> lens {c.lengths, c.lengths_stride};
-    strided_iterator_gt<ukv_octet_t const> presences {c.presences, sizeof(ukv_octet_t)};
-
-<<<<<<< HEAD
-    places_arg_t places {collections, keys, {}, c.tasks_count};
-    contents_arg_t contents {presences, offs, lens, vals, c.tasks_count};
-=======
+void ukv_write( //
+    ukv_database_t const c_db,
+    ukv_transaction_t const c_txn,
+    ukv_size_t const c_tasks_count,
+
+    ukv_collection_t const* c_collections,
+    ukv_size_t const c_collections_stride,
+
+    ukv_key_t const* c_keys,
+    ukv_size_t const c_keys_stride,
+
+    ukv_octet_t const* c_presences,
+
+    ukv_length_t const* c_offs,
+    ukv_size_t const c_offs_stride,
+
+    ukv_length_t const* c_lens,
+    ukv_size_t const c_lens_stride,
+
     ukv_bytes_cptr_t const* c_vals,
     ukv_size_t const c_vals_stride,
 
@@ -316,26 +317,25 @@
 
     places_arg_t places {collections, keys, {}, c_tasks_count};
     contents_arg_t contents {presences, offs, lens, vals, c_tasks_count};
->>>>>>> 3c30f571
 
     bool const same_collection = places.same_collection();
     bool const same_named_collection = same_collection && same_collections_are_named(places.collections_begin);
-    bool const write_flush = c.options & ukv_option_write_flush_k;
+    bool const write_flush = c_options & ukv_option_write_flush_k;
 
     bool const has_collections_column = collections && !same_collection;
     constexpr bool has_keys_column = true;
     bool const has_contents_column = vals != nullptr;
 
     if (has_collections_column && !collections.is_continuous()) {
-        auto continuous = arena.alloc<ukv_collection_t>(places.size(), c.error);
-        return_on_error(c.error);
+        auto continuous = arena.alloc<ukv_collection_t>(places.size(), c_error);
+        return_on_error(c_error);
         transform_n(collections, places.size(), continuous.begin());
         collections = {continuous.begin(), places.size()};
     }
 
     if (has_keys_column && !keys.is_continuous()) {
-        auto continuous = arena.alloc<ukv_key_t>(places.size(), c.error);
-        return_on_error(c.error);
+        auto continuous = arena.alloc<ukv_key_t>(places.size(), c_error);
+        return_on_error(c_error);
         transform_n(keys, places.size(), continuous.begin());
         keys = {continuous.begin(), places.size()};
     }
@@ -343,16 +343,6 @@
     // Check if the input is continuous and is already in an Arrow-compatible form
     ukv_bytes_cptr_t joined_vals_begin = vals ? vals[0] : nullptr;
     if (has_contents_column && !contents.is_continuous()) {
-<<<<<<< HEAD
-        auto total = transform_reduce_n(contents, places.size(), 0ul, std::mem_fn(&value_view_t::size));
-        auto joined_vals = arena.alloc<byte_t>(total, c.error);
-        return_on_error(c.error);
-        auto joined_offs = arena.alloc<ukv_length_t>(places.size() + 1, c.error);
-        return_on_error(c.error);
-        auto slots_count = divide_round_up<std::size_t>(places.size(), CHAR_BIT);
-        auto slots_presences = arena.alloc<ukv_octet_t>(slots_count, c.error);
-        return_on_error(c.error);
-=======
         size_t total = transform_reduce_n(contents, places.size(), 0ul, std::mem_fn(&value_view_t::size));
         auto joined_vals = arena.alloc<byte_t>(total, c_error);
         return_on_error(c_error);
@@ -361,13 +351,12 @@
         size_t slots_count = divide_round_up<std::size_t>(places.size(), CHAR_BIT);
         auto slots_presences = arena.alloc<ukv_octet_t>(slots_count, c_error);
         return_on_error(c_error);
->>>>>>> 3c30f571
         std::memset(slots_presences.begin(), 0, slots_count);
         auto joined_presences = bits_span_t(slots_presences.begin());
 
         // Exports into the Arrow-compatible form
         ukv_length_t exported_bytes = 0;
-        for (std::size_t i = 0; i != c.tasks_count; ++i) {
+        for (std::size_t i = 0; i != c_tasks_count; ++i) {
             auto value = contents[i];
             joined_presences[i] = value;
             joined_offs[i] = exported_bytes;
@@ -381,28 +370,20 @@
         offs = {joined_offs.begin(), sizeof(ukv_key_t)};
         presences = {slots_presences.begin()};
     }
-    // It may be the case, that we only have `c.tasks_count` offsets instead of `c.tasks_count+1`,
+    // It may be the case, that we only have `c_tasks_count` offsets instead of `c_tasks_count+1`,
     // which won't be enough for Arrow.
     else if (has_contents_column && !contents.is_arrow()) {
-<<<<<<< HEAD
-        auto joined_offs = arena.alloc<ukv_length_t>(places.size() + 1, c.error);
-        return_on_error(c.error);
-        auto slots_count = divide_round_up<std::size_t>(places.size(), CHAR_BIT);
-        auto slots_presences = arena.alloc<ukv_octet_t>(slots_count, c.error);
-        return_on_error(c.error);
-=======
         auto joined_offs = arena.alloc<ukv_length_t>(places.size() + 1, c_error);
         return_on_error(c_error);
         size_t slots_count = divide_round_up<std::size_t>(places.size(), CHAR_BIT);
         auto slots_presences = arena.alloc<ukv_octet_t>(slots_count, c_error);
         return_on_error(c_error);
->>>>>>> 3c30f571
         std::memset(slots_presences.begin(), 0, slots_count);
         auto joined_presences = bits_span_t(slots_presences.begin());
 
         // Exports into the Arrow-compatible form
         ukv_length_t exported_bytes = 0;
-        for (std::size_t i = 0; i != c.tasks_count; ++i) {
+        for (std::size_t i = 0; i != c_tasks_count; ++i) {
             auto value = contents[i];
             joined_presences[i] = value;
             joined_offs[i] = exported_bytes;
@@ -419,12 +400,12 @@
     ArrowArray input_array_c;
     ArrowSchema input_schema_c;
     auto count_collections = has_collections_column + has_keys_column + has_contents_column;
-    ukv_to_arrow_schema(c.tasks_count, count_collections, &input_schema_c, &input_array_c, c.error);
-    return_on_error(c.error);
+    ukv_to_arrow_schema(c_tasks_count, count_collections, &input_schema_c, &input_array_c, c_error);
+    return_on_error(c_error);
 
     if (has_collections_column)
         ukv_to_arrow_column( //
-            c.tasks_count,
+            c_tasks_count,
             kArgCols.c_str(),
             ukv_doc_field<ukv_collection_t>(),
             nullptr,
@@ -432,12 +413,12 @@
             collections.get(),
             input_schema_c.children[0],
             input_array_c.children[0],
-            c.error);
-    return_on_error(c.error);
+            c_error);
+    return_on_error(c_error);
 
     if (has_keys_column)
         ukv_to_arrow_column( //
-            c.tasks_count,
+            c_tasks_count,
             "keys",
             ukv_doc_field<ukv_key_t>(),
             nullptr,
@@ -445,12 +426,12 @@
             keys.get(),
             input_schema_c.children[has_collections_column],
             input_array_c.children[has_collections_column],
-            c.error);
-    return_on_error(c.error);
+            c_error);
+    return_on_error(c_error);
 
     if (has_contents_column)
         ukv_to_arrow_column( //
-            c.tasks_count,
+            c_tasks_count,
             kArgVals.c_str(),
             ukv_doc_field<value_view_t>(),
             presences.get(),
@@ -458,8 +439,8 @@
             joined_vals_begin,
             input_schema_c.children[has_collections_column + has_keys_column],
             input_array_c.children[has_collections_column + has_keys_column],
-            c.error);
-    return_on_error(c.error);
+            c_error);
+    return_on_error(c_error);
 
     // Send everything over the network and wait for the response
     ar::Status ar_status;
@@ -469,11 +450,11 @@
     // Configure the `cmd` descriptor
     arf::FlightDescriptor descriptor;
     fmt::format_to(std::back_inserter(descriptor.cmd), "{}?", kFlightWrite);
-    if (c.transaction)
+    if (c_txn)
         fmt::format_to(std::back_inserter(descriptor.cmd),
                        "{}=0x{:0>16x}&",
                        kParamTransactionID,
-                       std::uintptr_t(c.transaction));
+                       std::uintptr_t(c_txn));
     if (!has_collections_column && collections)
         fmt::format_to(std::back_inserter(descriptor.cmd), "{}=0x{:0>16x}&", kParamCollectionID, collections[0]);
     if (write_flush)
@@ -481,32 +462,29 @@
 
     // Send the request to server
     ar::Result<std::shared_ptr<ar::RecordBatch>> maybe_batch = ar::ImportRecordBatch(&input_array_c, &input_schema_c);
-    return_if_error(maybe_batch.ok(), c.error, error_unknown_k, "Can't pack RecordBatch");
+    return_if_error(maybe_batch.ok(), c_error, error_unknown_k, "Can't pack RecordBatch");
 
     std::shared_ptr<ar::RecordBatch> batch_ptr = maybe_batch.ValueUnsafe();
     ar::Result<arf::FlightClient::DoPutResult> result = db.flight->DoPut(options, descriptor, batch_ptr->schema());
-    return_if_error(result.ok(), c.error, network_k, "Failed to exchange with Arrow server");
+    return_if_error(result.ok(), c_error, network_k, "Failed to exchange with Arrow server");
 
     // This writer has already been started!
     // ar_status = result->writer->Begin(batch_ptr->schema());
-    // return_if_error(ar_status.ok(), c.error, error_unknown_k, "Serializing schema");
+    // return_if_error(ar_status.ok(), c_error, error_unknown_k, "Serializing schema");
 
     auto table = ar::Table::Make(batch_ptr->schema(), batch_ptr->columns(), static_cast<int64_t>(places.size()));
     ar_status = result->writer->WriteTable(*table);
-    return_if_error(ar_status.ok(), c.error, error_unknown_k, "Serializing request");
+    return_if_error(ar_status.ok(), c_error, error_unknown_k, "Serializing request");
 
     ar_status = result->writer->DoneWriting();
-    return_if_error(ar_status.ok(), c.error, error_unknown_k, "Submitting request");
+    return_if_error(ar_status.ok(), c_error, error_unknown_k, "Submitting request");
 
     // Fetch the responses
     // std::shared_ptr<ar::Buffer> response;
     // ar_status = result->reader->ReadMetadata(&response);
-    // return_if_error(ar_status.ok(), c.error, network_k, "No response");
-}
-
-<<<<<<< HEAD
-void ukv_scan(ukv_scan_t* c_ptr) {
-=======
+    // return_if_error(ar_status.ok(), c_error, network_k, "No response");
+}
+
 void ukv_paths_write( //
     ukv_database_t const c_db,
     ukv_transaction_t const c_txn,
@@ -1148,23 +1126,13 @@
 
     ukv_key_t const* c_start_keys,
     ukv_size_t const c_start_keys_stride,
->>>>>>> 3c30f571
-
-    ukv_scan_t& c = *c_ptr;
-    return_if_error(c.db, c.error, uninitialized_state_k, "DataBase is uninitialized");
-
-    stl_arena_t arena = prepare_arena(c.arena, c.options, c.error);
-    return_on_error(c.error);
-
-<<<<<<< HEAD
-    rpc_client_t& db = *reinterpret_cast<rpc_client_t*>(c.db);
-    strided_iterator_gt<ukv_collection_t const> collections {c.collections, c.collections_stride};
-    strided_iterator_gt<ukv_key_t const> start_keys {c.start_keys, c.start_keys_stride};
-    strided_iterator_gt<ukv_key_t const> end_keys {c.end_keys, c.end_keys_stride};
-    strided_iterator_gt<ukv_length_t const> limits {c.scan_limits, c.scan_limits_stride};
-    scans_arg_t scans {collections, start_keys, end_keys, limits, c.tasks_count};
-    places_arg_t places {collections, start_keys, {}, c.tasks_count};
-=======
+
+    ukv_key_t const* c_end_keys,
+    ukv_size_t const c_end_keys_stride,
+
+    ukv_length_t const* c_scan_limits,
+    ukv_size_t const c_scan_limits_stride,
+
     ukv_options_t const c_options,
 
     ukv_length_t** c_found_offsets,
@@ -1186,11 +1154,10 @@
     strided_iterator_gt<ukv_length_t const> limits {c_scan_limits, c_scan_limits_stride};
     scans_arg_t scans {collections, start_keys, end_keys, limits, c_tasks_count};
     places_arg_t places {collections, start_keys, {}, c_tasks_count};
->>>>>>> 3c30f571
 
     bool const same_collection = places.same_collection();
     bool const same_named_collection = same_collection && same_collections_are_named(places.collections_begin);
-    bool const write_flush = c.options & ukv_option_write_flush_k;
+    bool const write_flush = c_options & ukv_option_write_flush_k;
 
     bool const has_collections_column = !same_collection;
     constexpr bool has_start_keys_column = true;
@@ -1198,29 +1165,29 @@
     constexpr bool has_lens_column = true;
 
     if (has_collections_column && !collections.is_continuous()) {
-        auto continuous = arena.alloc<ukv_collection_t>(places.size(), c.error);
-        return_on_error(c.error);
+        auto continuous = arena.alloc<ukv_collection_t>(places.size(), c_error);
+        return_on_error(c_error);
         transform_n(collections, places.size(), continuous.begin());
         collections = {continuous.begin(), places.size()};
     }
 
     if (has_start_keys_column && !start_keys.is_continuous()) {
-        auto continuous = arena.alloc<ukv_key_t>(places.size(), c.error);
-        return_on_error(c.error);
+        auto continuous = arena.alloc<ukv_key_t>(places.size(), c_error);
+        return_on_error(c_error);
         transform_n(start_keys, places.size(), continuous.begin());
         start_keys = {continuous.begin(), places.size()};
     }
 
     if (has_end_keys_column && !end_keys.is_continuous()) {
-        auto continuous = arena.alloc<ukv_key_t>(places.size(), c.error);
-        return_on_error(c.error);
+        auto continuous = arena.alloc<ukv_key_t>(places.size(), c_error);
+        return_on_error(c_error);
         transform_n(end_keys, places.size(), continuous.begin());
         end_keys = {continuous.begin(), places.size()};
     }
 
     if (has_lens_column && !limits.is_continuous()) {
-        auto continuous = arena.alloc<ukv_length_t>(places.size(), c.error);
-        return_on_error(c.error);
+        auto continuous = arena.alloc<ukv_length_t>(places.size(), c_error);
+        return_on_error(c_error);
         transform_n(limits, places.size(), continuous.begin());
         limits = {continuous.begin(), places.size()};
     }
@@ -1229,12 +1196,12 @@
     ArrowArray input_array_c, output_array_c;
     ArrowSchema input_schema_c, output_schema_c;
     auto count_collections = has_collections_column + has_start_keys_column + has_lens_column;
-    ukv_to_arrow_schema(c.tasks_count, count_collections, &input_schema_c, &input_array_c, c.error);
-    return_on_error(c.error);
+    ukv_to_arrow_schema(c_tasks_count, count_collections, &input_schema_c, &input_array_c, c_error);
+    return_on_error(c_error);
 
     if (has_collections_column)
         ukv_to_arrow_column( //
-            c.tasks_count,
+            c_tasks_count,
             kArgCols.c_str(),
             ukv_doc_field<ukv_collection_t>(),
             nullptr,
@@ -1242,12 +1209,12 @@
             collections.get(),
             input_schema_c.children[0],
             input_array_c.children[0],
-            c.error);
-    return_on_error(c.error);
+            c_error);
+    return_on_error(c_error);
 
     if (has_start_keys_column)
         ukv_to_arrow_column( //
-            c.tasks_count,
+            c_tasks_count,
             kArgScanStarts.c_str(),
             ukv_doc_field<ukv_key_t>(),
             nullptr,
@@ -1255,12 +1222,12 @@
             start_keys.get(),
             input_schema_c.children[has_collections_column],
             input_array_c.children[has_collections_column],
-            c.error);
-    return_on_error(c.error);
+            c_error);
+    return_on_error(c_error);
 
     if (has_end_keys_column)
         ukv_to_arrow_column( //
-            c.tasks_count,
+            c_tasks_count,
             kArgScanEnds.c_str(),
             ukv_doc_field<ukv_key_t>(),
             nullptr,
@@ -1268,12 +1235,12 @@
             end_keys.get(),
             input_schema_c.children[has_collections_column + has_start_keys_column],
             input_array_c.children[has_collections_column + has_start_keys_column],
-            c.error);
-    return_on_error(c.error);
+            c_error);
+    return_on_error(c_error);
 
     if (has_lens_column)
         ukv_to_arrow_column( //
-            c.tasks_count,
+            c_tasks_count,
             kArgScanLengths.c_str(),
             ukv_doc_field<ukv_length_t>(),
             nullptr,
@@ -1281,23 +1248,23 @@
             limits.get(),
             input_schema_c.children[has_collections_column + has_start_keys_column + has_end_keys_column],
             input_array_c.children[has_collections_column + has_start_keys_column + has_end_keys_column],
-            c.error);
-    return_on_error(c.error);
+            c_error);
+    return_on_error(c_error);
 
     ar::Status ar_status;
     arrow_mem_pool_t pool(arena);
     arf::FlightCallOptions options = arrow_call_options(pool);
 
     // Configure the `cmd` descriptor
-    bool const read_shared = c.options & ukv_option_read_shared_memory_k;
-    bool const dont_watch = c.options & ukv_option_transaction_dont_watch_k;
+    bool const read_shared = c_options & ukv_option_read_shared_memory_k;
+    bool const dont_watch = c_options & ukv_option_transaction_dont_watch_k;
     arf::FlightDescriptor descriptor;
     fmt::format_to(std::back_inserter(descriptor.cmd), "{}?", kFlightScan);
-    if (c.transaction)
+    if (c_txn)
         fmt::format_to(std::back_inserter(descriptor.cmd),
                        "{}=0x{:0>16x}&",
                        kParamTransactionID,
-                       std::uintptr_t(c.transaction));
+                       std::uintptr_t(c_txn));
     if (same_named_collection)
         fmt::format_to(std::back_inserter(descriptor.cmd), "{}=0x{:0>16x}&", kParamCollectionID, collections[0]);
     if (read_shared)
@@ -1307,59 +1274,66 @@
 
     // Send the request to server
     ar::Result<std::shared_ptr<ar::RecordBatch>> maybe_batch = ar::ImportRecordBatch(&input_array_c, &input_schema_c);
-    return_if_error(maybe_batch.ok(), c.error, error_unknown_k, "Can't pack RecordBatch");
+    return_if_error(maybe_batch.ok(), c_error, error_unknown_k, "Can't pack RecordBatch");
 
     std::shared_ptr<ar::RecordBatch> batch_ptr = maybe_batch.ValueUnsafe();
     if (batch_ptr->num_rows() == 0)
         return;
     ar::Result<arf::FlightClient::DoExchangeResult> result = db.flight->DoExchange(options, descriptor);
-    return_if_error(result.ok(), c.error, network_k, "Failed to exchange with Arrow server");
+    return_if_error(result.ok(), c_error, network_k, "Failed to exchange with Arrow server");
 
     ar_status = result->writer->Begin(batch_ptr->schema());
-    return_if_error(ar_status.ok(), c.error, error_unknown_k, "Serializing schema");
+    return_if_error(ar_status.ok(), c_error, error_unknown_k, "Serializing schema");
 
     auto table = ar::Table::Make(batch_ptr->schema(), batch_ptr->columns(), static_cast<int64_t>(places.size()));
     ar_status = result->writer->WriteTable(*table);
-    return_if_error(ar_status.ok(), c.error, error_unknown_k, "Serializing request");
+    return_if_error(ar_status.ok(), c_error, error_unknown_k, "Serializing request");
 
     ar_status = result->writer->DoneWriting();
-    return_if_error(ar_status.ok(), c.error, error_unknown_k, "Submitting request");
+    return_if_error(ar_status.ok(), c_error, error_unknown_k, "Submitting request");
 
     // Fetch the responses
     // Requesting `ToTable` might be more efficient than concatenating and
     // reallocating directly from our arena, as the underlying Arrow implementation
     // may know the length of the entire dataset.
     ar_status = unpack_table(result->reader->ToTable(), output_schema_c, output_array_c);
-    return_if_error(ar_status.ok(), c.error, network_k, "No response");
+    return_if_error(ar_status.ok(), c_error, network_k, "No response");
 
     // Convert the responses in Arrow C form
-    return_if_error(output_schema_c.n_children == 1, c.error, error_unknown_k, "Expecting one column");
-    return_if_error(output_schema_c.children[0]->n_children == 1, c.error, error_unknown_k, "Expecting one sub-column");
+    return_if_error(output_schema_c.n_children == 1, c_error, error_unknown_k, "Expecting one column");
+    return_if_error(output_schema_c.children[0]->n_children == 1, c_error, error_unknown_k, "Expecting one sub-column");
 
     auto offs_ptr = (ukv_length_t*)output_array_c.children[0]->buffers[1];
     auto data_ptr = (ukv_key_t*)output_array_c.children[0]->children[0]->buffers[1];
 
-    if (c.offsets)
-        *c.offsets = offs_ptr;
-    if (c.keys)
-        *c.keys = data_ptr;
-    if (c.counts) {
-        auto lens = *c.counts = arena.alloc<ukv_length_t>(places.count, c.error).begin();
-        return_on_error(c.error);
+    if (c_found_offsets)
+        *c_found_offsets = offs_ptr;
+    if (c_found_keys)
+        *c_found_keys = data_ptr;
+    if (c_found_lengths) {
+        auto lens = *c_found_lengths = arena.alloc<ukv_length_t>(places.count, c_error).begin();
+        return_on_error(c_error);
         for (std::size_t i = 0; i != places.count; ++i)
             lens[i] = offs_ptr[i + 1] - offs_ptr[i];
     }
 }
 
-void ukv_size(ukv_size_st* c_ptr) {
-
-    ukv_size_st& c = *c_ptr;
-    return_if_error(c.db, c.error, uninitialized_state_k, "DataBase is uninitialized");
-
-<<<<<<< HEAD
-    stl_arena_t arena = prepare_arena(c.arena, c.options, c.error);
-    return_on_error(c.error);
-=======
+void ukv_size( //
+    ukv_database_t const c_db,
+    ukv_transaction_t const c_txn,
+    ukv_size_t const n,
+
+    ukv_collection_t const* c_collections,
+    ukv_size_t const c_collections_stride,
+
+    ukv_key_t const* c_start_keys,
+    ukv_size_t const c_start_keys_stride,
+
+    ukv_key_t const* c_end_keys,
+    ukv_size_t const c_end_keys_stride,
+
+    ukv_options_t const c_options,
+
     ukv_size_t** c_min_cardinalities,
     ukv_size_t** c_max_cardinalities,
     ukv_size_t** c_min_value_bytes,
@@ -1374,48 +1348,39 @@
 
     stl_arena_t arena = make_stl_arena(c_arena, c_options, c_error);
     return_on_error(c_error);
->>>>>>> 3c30f571
 }
 
 /*********************************************************/
 /*****************	Collections Management	****************/
 /*********************************************************/
 
-void ukv_collection_init(ukv_collection_init_t* c_ptr) {
-
-    ukv_collection_init_t& c = *c_ptr;
-    return_if_error(c.db, c.error, uninitialized_state_k, "DataBase is uninitialized");
-
-    if (!c.name || !std::strlen(c.name)) {
-        *c.id = ukv_collection_main_k;
+void ukv_collection_init(
+    // Inputs:
+    ukv_database_t const c_db,
+    ukv_str_view_t c_collection_name,
+    ukv_str_view_t c_collection_config,
+    // Outputs:
+    ukv_collection_t* c_collection,
+    ukv_error_t* c_error) {
+
+    return_if_error(c_db, c_error, uninitialized_state_k, "DataBase is uninitialized");
+
+    if (!c_collection_name || !std::strlen(c_collection_name)) {
+        *c_collection = ukv_collection_main_k;
         return;
     }
 
-<<<<<<< HEAD
-    rpc_client_t& db = *reinterpret_cast<rpc_client_t*>(c.db);
-    // TODO: Can we somehow reuse the IPC-needed memory?
-    // Do we need to add that arena argument to every call?
-    // ar::Status ar_status;
-    // arrow_mem_pool_t pool(arena);
-    // arf::FlightCallOptions options = arrow_call_options(pool);
-=======
     rpc_client_t& db = *reinterpret_cast<rpc_client_t*>(c_db);
->>>>>>> 3c30f571
 
     arf::Action action;
     fmt::format_to(std::back_inserter(action.type),
                    "{}?{}={}",
                    kFlightColOpen,
                    kParamCollectionName,
-                   c.name);
-    if (c.config)
-        action.body = std::make_shared<ar::Buffer>(ar::util::string_view {c.config});
-
-<<<<<<< HEAD
-    ar::Result<std::unique_ptr<arf::ResultStream>> maybe_stream = db.flight->DoAction(action);
-    return_if_error(maybe_stream.ok(), c.error, network_k, "Failed to act on Arrow server");
-
-=======
+                   c_collection_name);
+    if (c_collection_config)
+        action.body = std::make_shared<ar::Buffer>(ar::util::string_view {c_collection_config});
+
     ar::Result<std::unique_ptr<arf::ResultStream>> maybe_stream;
     {
         std::lock_guard<std::mutex> lk(db.arena_lock);
@@ -1424,87 +1389,77 @@
         maybe_stream = db.flight->DoAction(options, action);
     }
     return_if_error(maybe_stream.ok(), c_error, network_k, "Failed to act on Arrow server");
->>>>>>> 3c30f571
     auto& stream_ptr = maybe_stream.ValueUnsafe();
     ar::Result<std::unique_ptr<arf::Result>> maybe_id = stream_ptr->Next();
-    return_if_error(maybe_id.ok(), c.error, network_k, "No response received");
+    return_if_error(maybe_id.ok(), c_error, network_k, "No response received");
 
     auto& id_ptr = maybe_id.ValueUnsafe();
-    return_if_error(id_ptr->body->size() == sizeof(ukv_collection_t), c.error, error_unknown_k, "Inadequate response");
-    std::memcpy(c.id, id_ptr->body->data(), sizeof(ukv_collection_t));
-}
-
-void ukv_collection_drop(ukv_collection_drop_t* c_ptr) {
-
-    ukv_collection_drop_t& c = *c_ptr;
-    return_if_error(c.db, c.error, uninitialized_state_k, "DataBase is uninitialized");
+    return_if_error(id_ptr->body->size() == sizeof(ukv_collection_t), c_error, error_unknown_k, "Inadequate response");
+    std::memcpy(c_collection, id_ptr->body->data(), sizeof(ukv_collection_t));
+}
+
+void ukv_collection_drop(
+    // Inputs:
+    ukv_database_t const c_db,
+    ukv_collection_t c_collection_id,
+    ukv_drop_mode_t c_mode,
+    // Outputs:
+    ukv_error_t* c_error) {
+
+    return_if_error(c_db, c_error, uninitialized_state_k, "DataBase is uninitialized");
 
     std::string_view mode;
-    switch (c.mode) {
+    switch (c_mode) {
     case ukv_drop_vals_k: mode = kParamDropModeValues; break;
     case ukv_drop_keys_vals_k: mode = kParamDropModeContents; break;
     case ukv_drop_keys_vals_handle_k: mode = kParamDropModeCollection; break;
     }
 
-<<<<<<< HEAD
-    rpc_client_t& db = *reinterpret_cast<rpc_client_t*>(c.db);
-    // TODO: Can we somehow reuse the IPC-needed memory?
-    // Do we need to add that arena argument to every call?
-    // ar::Status ar_status;
-    // arrow_mem_pool_t pool(arena);
-    // arf::FlightCallOptions options = arrow_call_options(pool);
-=======
     rpc_client_t& db = *reinterpret_cast<rpc_client_t*>(c_db);
->>>>>>> 3c30f571
 
     arf::Action action;
     fmt::format_to(std::back_inserter(action.type),
                    "{}?{}=0x{:0>16x}&{}={}",
                    kFlightColDrop,
                    kParamCollectionID,
-                   c.id,
+                   c_collection_id,
                    kParamDropMode,
                    mode);
 
-<<<<<<< HEAD
-    ar::Result<std::unique_ptr<arf::ResultStream>> maybe_stream = db.flight->DoAction(action);
-    return_if_error(maybe_stream.ok(), c.error, network_k, "Failed to act on Arrow server");
-=======
     std::lock_guard<std::mutex> lk(db.arena_lock);
     arrow_mem_pool_t pool(db.arena);
     arf::FlightCallOptions options = arrow_call_options(pool);
     ar::Result<std::unique_ptr<arf::ResultStream>> maybe_stream = db.flight->DoAction(options, action);
     return_if_error(maybe_stream.ok(), c_error, network_k, "Failed to act on Arrow server");
->>>>>>> 3c30f571
-}
-
-void ukv_collection_list(ukv_collection_list_t* c_ptr) {
-
-    ukv_collection_list_t& c = *c_ptr;
-    return_if_error(c.db, c.error, uninitialized_state_k, "DataBase is uninitialized");
-
-<<<<<<< HEAD
-    stl_arena_t arena = prepare_arena(c.arena, c.options, c.error);
-    return_on_error(c.error);
-=======
+}
+
+void ukv_collection_list( //
+    ukv_database_t const c_db,
+    ukv_transaction_t const c_txn,
+    ukv_options_t const c_options,
+    ukv_size_t* c_count,
+    ukv_collection_t** c_ids,
+    ukv_length_t** c_offsets,
+    ukv_char_t** c_names,
+    ukv_arena_t* c_arena,
+    ukv_error_t* c_error) {
+
+    return_if_error(c_db, c_error, uninitialized_state_k, "DataBase is uninitialized");
+
     stl_arena_t arena = make_stl_arena(c_arena, c_options, c_error);
     return_on_error(c_error);
->>>>>>> 3c30f571
 
     ar::Status ar_status;
     arrow_mem_pool_t pool(arena);
     arf::FlightCallOptions options = arrow_call_options(pool);
 
-    rpc_client_t& db = *reinterpret_cast<rpc_client_t*>(c.db);
+    rpc_client_t& db = *reinterpret_cast<rpc_client_t*>(c_db);
 
     arf::Ticket ticket {kFlightListCols};
-    if (c.transaction)
-        fmt::format_to(std::back_inserter(ticket.ticket),
-                       "?{}=0x{:0>16x}",
-                       kParamTransactionID,
-                       std::uintptr_t(c.transaction));
+    if (c_txn)
+        fmt::format_to(std::back_inserter(ticket.ticket), "?{}=0x{:0>16x}", kParamTransactionID, std::uintptr_t(c_txn));
     ar::Result<std::unique_ptr<arf::FlightStreamReader>> maybe_stream = db.flight->DoGet(ticket);
-    return_if_error(maybe_stream.ok(), c.error, network_k, "Failed to act on Arrow server");
+    return_if_error(maybe_stream.ok(), c_error, network_k, "Failed to act on Arrow server");
 
     auto& stream_ptr = maybe_stream.ValueUnsafe();
     ar::Result<std::shared_ptr<ar::Table>> maybe_table = stream_ptr->ToTable();
@@ -1512,65 +1467,60 @@
     ArrowSchema schema_c;
     ArrowArray batch_c;
     ar_status = unpack_table(maybe_table, schema_c, batch_c);
-    return_if_error(ar_status.ok(), c.error, args_combo_k, "Failed to unpack list of columns");
+    return_if_error(ar_status.ok(), c_error, args_combo_k, "Failed to unpack list of columns");
 
     auto ids_column_idx = column_idx(schema_c, kArgCols);
     auto names_column_idx = column_idx(schema_c, kArgNames);
-    return_if_error(ids_column_idx && names_column_idx, c.error, args_combo_k, "Expecting two columns");
-
-    if (c.count)
-        *c.count = static_cast<ukv_size_t>(batch_c.length);
-    if (c.ids)
-        *c.ids = (ukv_collection_t*)batch_c.children[*ids_column_idx]->buffers[1];
-    if (c.offsets)
-        *c.offsets = (ukv_length_t*)batch_c.children[*names_column_idx]->buffers[1];
-    if (c.names)
-        *c.names = (ukv_str_span_t)batch_c.children[*names_column_idx]->buffers[2];
-}
-
-void ukv_database_control(ukv_database_control_t* c_ptr) {
-
-    ukv_database_control_t& c = *c_ptr;
-    return_if_error(c.db, c.error, uninitialized_state_k, "DataBase is uninitialized");
-    return_if_error(c.request, c.error, uninitialized_state_k, "Request is uninitialized");
-
-    *c.response = NULL;
-    log_error(c.error, missing_feature_k, "Controls aren't supported in this implementation!");
+    return_if_error(ids_column_idx && names_column_idx, c_error, args_combo_k, "Expecting two columns");
+
+    if (c_count)
+        *c_count = static_cast<ukv_size_t>(batch_c.length);
+    if (c_ids)
+        *c_ids = (ukv_collection_t*)batch_c.children[*ids_column_idx]->buffers[1];
+    if (c_offsets)
+        *c_offsets = (ukv_length_t*)batch_c.children[*names_column_idx]->buffers[1];
+    if (c_names)
+        *c_names = (ukv_str_span_t)batch_c.children[*names_column_idx]->buffers[2];
+}
+
+void ukv_database_control( //
+    ukv_database_t const c_db,
+    ukv_str_view_t c_request,
+    ukv_char_t** c_response,
+    ukv_error_t* c_error) {
+
+    return_if_error(c_db, c_error, uninitialized_state_k, "DataBase is uninitialized");
+    return_if_error(c_request, c_error, uninitialized_state_k, "Request is uninitialized");
+
+    *c_response = NULL;
+    log_error(c_error, missing_feature_k, "Controls aren't supported in this implementation!");
 }
 
 /*********************************************************/
 /*****************		Transactions	  ****************/
 /*********************************************************/
 
-void ukv_transaction_init(ukv_transaction_init_t* c_ptr) {
-
-    ukv_transaction_init_t& c = *c_ptr;
-    return_if_error(c.db, c.error, uninitialized_state_k, "DataBase is uninitialized");
-    return_if_error(c.transaction, c.error, uninitialized_state_k, "Transaction is uninitialized");
-
-<<<<<<< HEAD
-    rpc_client_t& db = *reinterpret_cast<rpc_client_t*>(c.db);
-    // TODO: Can we somehow reuse the IPC-needed memory?
-    // Do we need to add that arena argument to every call?
-    // ar::Status ar_status;
-    // arrow_mem_pool_t pool(arena);
-    // arf::FlightCallOptions options = arrow_call_options(pool);
-=======
+void ukv_transaction_init(
+    // Inputs:
+    ukv_database_t const c_db,
+    ukv_options_t const c_options,
+    // Outputs:
+    ukv_transaction_t* c_txn,
+    ukv_error_t* c_error) {
+
+    return_if_error(c_db, c_error, uninitialized_state_k, "DataBase is uninitialized");
+    return_if_error(c_txn, c_error, uninitialized_state_k, "Transaction is uninitialized");
+
     rpc_client_t& db = *reinterpret_cast<rpc_client_t*>(c_db);
->>>>>>> 3c30f571
 
     arf::Action action;
-    ukv_size_t txn_id = *reinterpret_cast<ukv_size_t*>(c.transaction);
+    ukv_size_t txn_id = *reinterpret_cast<ukv_size_t*>(c_txn);
     fmt::format_to(std::back_inserter(action.type), "{}?", kFlightTxnBegin);
     if (txn_id != 0)
         fmt::format_to(std::back_inserter(action.type), "{}=0x{:0>16x}&", kParamTransactionID, txn_id);
-    if (c.options & ukv_option_transaction_snapshot_k)
+    if (c_options & ukv_option_transaction_snapshot_k)
         fmt::format_to(std::back_inserter(action.type), "{}&", kParamFlagSnapshotTxn);
 
-<<<<<<< HEAD
-    ar::Result<std::unique_ptr<arf::ResultStream>> maybe_stream = db.flight->DoAction(action);
-    return_if_error(maybe_stream.ok(), c.error, network_k, "Failed to act on Arrow server");
-=======
     ar::Result<std::unique_ptr<arf::ResultStream>> maybe_stream;
     {
         std::lock_guard<std::mutex> lk(db.arena_lock);
@@ -1579,52 +1529,40 @@
         maybe_stream = db.flight->DoAction(options, action);
     }
     return_if_error(maybe_stream.ok(), c_error, network_k, "Failed to act on Arrow server");
->>>>>>> 3c30f571
 
     auto& stream_ptr = maybe_stream.ValueUnsafe();
     ar::Result<std::unique_ptr<arf::Result>> maybe_id = stream_ptr->Next();
-    return_if_error(maybe_id.ok(), c.error, network_k, "No response received");
+    return_if_error(maybe_id.ok(), c_error, network_k, "No response received");
 
     auto& id_ptr = maybe_id.ValueUnsafe();
-    return_if_error(id_ptr->body->size() == sizeof(ukv_transaction_t), c.error, error_unknown_k, "Inadequate response");
-    std::memcpy(c.transaction, id_ptr->body->data(), sizeof(ukv_transaction_t));
-}
-
-void ukv_transaction_commit(ukv_transaction_commit_t* c_ptr) {
-
-    ukv_transaction_commit_t& c = *c_ptr;
-    return_if_error(c.transaction, c.error, uninitialized_state_k, "Transaction is uninitialized");
-
-<<<<<<< HEAD
-    rpc_client_t& db = *reinterpret_cast<rpc_client_t*>(c.db);
-    // TODO: Can we somehow reuse the IPC-needed memory?
-    // Do we need to add that arena argument to every call?
-    // ar::Status ar_status;
-    // arrow_mem_pool_t pool(arena);
-    // arf::FlightCallOptions options = arrow_call_options(pool);
-=======
+    return_if_error(id_ptr->body->size() == sizeof(ukv_transaction_t), c_error, error_unknown_k, "Inadequate response");
+    std::memcpy(c_txn, id_ptr->body->data(), sizeof(ukv_transaction_t));
+}
+
+void ukv_transaction_commit( //
+    ukv_database_t const c_db,
+    ukv_transaction_t const c_txn,
+    ukv_options_t const c_options,
+    ukv_error_t* c_error) {
+
+    return_if_error(c_txn, c_error, uninitialized_state_k, "Transaction is uninitialized");
+
     rpc_client_t& db = *reinterpret_cast<rpc_client_t*>(c_db);
->>>>>>> 3c30f571
 
     arf::Action action;
     fmt::format_to(std::back_inserter(action.type),
                    "{}?{}=0x{:0>16x}&",
                    kFlightTxnCommit,
                    kParamTransactionID,
-                   std::uintptr_t(c.transaction));
-    if (c.options & ukv_option_write_flush_k)
+                   std::uintptr_t(c_txn));
+    if (c_options & ukv_option_write_flush_k)
         fmt::format_to(std::back_inserter(action.type), "{}&", kParamFlagFlushWrite);
 
-<<<<<<< HEAD
-    ar::Result<std::unique_ptr<arf::ResultStream>> maybe_stream = db.flight->DoAction(action);
-    return_if_error(maybe_stream.ok(), c.error, network_k, "Failed to act on Arrow server");
-=======
     std::lock_guard<std::mutex> lk(db.arena_lock);
     arrow_mem_pool_t pool(db.arena);
     arf::FlightCallOptions options = arrow_call_options(pool);
     ar::Result<std::unique_ptr<arf::ResultStream>> maybe_stream = db.flight->DoAction(options, action);
     return_if_error(maybe_stream.ok(), c_error, network_k, "Failed to act on Arrow server");
->>>>>>> 3c30f571
 }
 
 /*********************************************************/
@@ -1638,8 +1576,8 @@
     delete &arena;
 }
 
-void ukv_transaction_free(ukv_database_t const, ukv_transaction_t const c_transaction) {
-    if (!c_transaction)
+void ukv_transaction_free(ukv_database_t const, ukv_transaction_t const c_txn) {
+    if (!c_txn)
         return;
 }
 
