--- conflicted
+++ resolved
@@ -286,15 +286,9 @@
 
 void ustore_snapshot_export(ustore_snapshot_export_t* c_ptr) {
     ustore_snapshot_export_t& c = *c_ptr;
-<<<<<<< HEAD
-
-    rocks_db_t& db = *reinterpret_cast<rocks_db_t*>(c.db);
-
-=======
-    return_error_if_m(c.db, c.error, uninitialized_state_k, "DataBase is uninitialized");
-
-    rocks_db_t& db = *reinterpret_cast<rocks_db_t*>(c.db);
->>>>>>> e6b6dba5
+    return_error_if_m(c.db, c.error, uninitialized_state_k, "DataBase is uninitialized");
+    rocks_db_t& db = *reinterpret_cast<rocks_db_t*>(c.db);
+    
     rocksdb::Checkpoint* chp_ptr = nullptr;
     rocksdb::Checkpoint::Create(db.native.get(), &chp_ptr);
     return_error_if_m(chp_ptr, c.error, uninitialized_state_k, "Checkpoint is uninitialized");
