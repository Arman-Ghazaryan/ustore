#!/usr/bin/env bash
<<<<<<< HEAD
rm -rf build && rm -rf CMakeCache.txt && cmake . && make -j 32 && pip install --upgrade --force-reinstall . && pytest --capture=no python/
=======
rm -rf build && cmake . && make && pip install --upgrade --force-reinstall . && pytest --capture=no python/
>>>>>>> 9f961ea6
<|MERGE_RESOLUTION|>--- conflicted
+++ resolved
@@ -1,6 +1,2 @@
 #!/usr/bin/env bash
-<<<<<<< HEAD
-rm -rf build && rm -rf CMakeCache.txt && cmake . && make -j 32 && pip install --upgrade --force-reinstall . && pytest --capture=no python/
-=======
-rm -rf build && cmake . && make && pip install --upgrade --force-reinstall . && pytest --capture=no python/
->>>>>>> 9f961ea6
+rm -rf build && rm -rf CMakeCache.txt && cmake . && make -j 32 && pip install --upgrade --force-reinstall . && pytest --capture=no python/