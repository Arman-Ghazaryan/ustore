
#pragma once
#include <utility> // `std::pair`

#include <pybind11/pybind11.h>
#include <pybind11/stl.h>
#include <pybind11/numpy.h>

#include "ukv/ukv.hpp"

namespace unum::ukv {

namespace py = pybind11;

struct py_db_t;
struct py_txn_t;
struct py_col_t;

struct py_graph_t;
struct py_table_col_t;

struct py_task_ctx_t;

/**
 * @brief Wrapper for `ukv::db_t`.
 * Assumes that the Python client won't use more than one
 * concurrent session, as multithreading in Python is
 * prohibitively expensive.
 * We need to preserve the `config`, to allow re-opening.
 */
struct py_db_t : public std::enable_shared_from_this<py_db_t> {
    db_t native;
    std::string config;

    py_db_t(db_t&& n, std::string const& c) : native(std::move(n)), config(c) {}
    py_db_t(py_db_t&& other) noexcept : native(std::move(other.native)), config(std::move(other.config)) {}
    py_db_t(py_db_t const&) = delete;
};

/**
 * @brief Only adds reference counting to the native C++ interface.
 */
struct py_txn_t : public std::enable_shared_from_this<py_txn_t> {
    txn_t native;

    std::weak_ptr<py_db_t> py_db_ptr;

    bool track_reads = false;
    bool flush_writes = false;

    py_txn_t(txn_t&& t, std::shared_ptr<py_db_t> py_db_ptr) noexcept : native(std::move(t)), py_db_ptr(py_db_ptr) {}
    py_txn_t(py_txn_t&& other) noexcept
        : native(std::move(other.native)), py_db_ptr(other.py_db_ptr), track_reads(other.track_reads),
          flush_writes(other.flush_writes) {}
    py_txn_t(py_txn_t const&) = delete;
};

/**
 * @brief Wrapper for `ukv::col_t`.
 * We need to preserve the `name`, to upsert again, after removing it in `clear`.
 * We also keep the transaction pointer, to persist the context of operation.
 */
struct py_col_t {
    col_t native;

    std::weak_ptr<py_db_t> py_db_ptr;
    std::weak_ptr<py_txn_t> py_txn_ptr;
    std::string name;
<<<<<<< HEAD
=======
    bool in_txn = false;
>>>>>>> 885db676

    ukv_col_t* member_col() noexcept { return native.member_ptr(); }
    ukv_arena_t* member_arena() noexcept { return native.member_arena(); }
    ukv_options_t options() noexcept {
        auto txn_ptr = py_txn_ptr.lock();
        auto base = ukv_options_default_k;
        return txn_ptr ? static_cast<ukv_options_t>( //
                             base |                  //
                             (txn_ptr->track_reads ? ukv_option_read_track_k : base) |
                             (txn_ptr->flush_writes ? ukv_option_write_flush_k : base))
                       : base;
    }
    ukv_t db() noexcept(false) {
        if (py_db_ptr.expired())
            throw std::domain_error("Collection references closed DB");
        return native.db();
<<<<<<< HEAD
=======
    }
    ukv_txn_t txn() noexcept(false) {
        if (in_txn && py_txn_ptr.expired())
            throw std::domain_error("Collection references closed transaction");
        return in_txn ? py_txn_ptr.lock()->native : ukv_txn_t(nullptr);
>>>>>>> 885db676
    }
    ukv_txn_t txn() noexcept(false) {
        if (py_txn_ptr && py_txn_ptr.expired())
            throw std::domain_error("Collection references closed transaction");
        return py_txn_ptr ? py_txn_ptr.lock()->native : ukv_txn_t(nullptr);
    }
};

struct py_buffer_memory_t {
    Py_buffer raw;
    /// The memory that `raw.shape` points to.
    Py_ssize_t shape[4];
    /// The memory that `raw.strides` points to.
    Py_ssize_t strides[4];
};

<<<<<<< HEAD
=======
struct py_buffer_memory_t {
    Py_buffer raw;
    /// The memory that `raw.shape` points to.
    Py_ssize_t shape[4];
    /// The memory that `raw.strides` points to.
    Py_ssize_t strides[4];
};

>>>>>>> 885db676
struct py_graph_t : public std::enable_shared_from_this<py_graph_t> {

    std::weak_ptr<py_db_t> py_db_ptr;
    std::weak_ptr<py_txn_t> py_txn_ptr;

    col_t index;
    col_t sources_attrs;
    col_t targets_attrs;
    col_t relations_attrs;

<<<<<<< HEAD
=======
    bool in_txn = false;
>>>>>>> 885db676
    bool is_directed = false;
    bool is_multi = false;
    bool allow_self_loops = false;

    py_buffer_memory_t last_buffer;

    py_graph_t() {}
    py_graph_t(py_graph_t&&) = delete;
    py_graph_t(py_graph_t const&) = delete;
    ~py_graph_t() {}

    graph_ref_t ref() { return index.as_graph(); }
};

struct py_table_keys_range_t {
    ukv_key_t min = std::numeric_limits<ukv_key_t>::min();
    ukv_key_t max = std::numeric_limits<ukv_key_t>::max();
};

/**
 * @brief DataFrame representation, capable of viewing joined contents
 * of multiple collections. When materialized, exports Apache Arrow objects.
 */
struct py_table_col_t : public std::enable_shared_from_this<py_table_col_t> {

    py_col_t binary;
    std::variant<std::monostate, std::vector<ukv_str_view_t>> columns_names;
    std::variant<std::monostate, ukv_type_t, std::vector<ukv_type_t>> columns_types;
    std::variant<std::monostate, py_table_keys_range_t, std::vector<ukv_key_t>> rows_keys;
    std::size_t head = std::numeric_limits<std::size_t>::max();
    std::size_t tail = std::numeric_limits<std::size_t>::max();
    bool head_was_defined_last = true;

    py_table_col_t() = default;
    py_table_col_t(py_table_col_t&&) = delete;
    py_table_col_t(py_table_col_t const&) = delete;
};

/**
 * @brief Proxy-object for binary `py_col_t` collections that adds:
 * > serialization & deserialization of Python objects.
 * > field-level lookups.
 * > patching & merging: `.patch(...)` & `.merge(...)`.
 * > DataFrame exports (out of this single collection).
 */
struct py_docs_col_t {
    py_col_t binary;
};

/**
 * @brief Binds DBMS to Python, as if it was `dict[str, dict[int, bytes]]`.
 *
 * @section Interface
 *
 * DataBase Methods:
 *      * main ~ Accesses the default collection
 *      * __getitem__(collection: str) ~ Accesses a named collection
 *      * clear() ~ Clears all the data from DB
 *      * transact() - Starts a new transaction (supports context managers)
 *
 * Collection Methods:
 *      * __in__(key), has_key(...) ~ Single & Batch Contains
 *      * __getitem__(key: int), get(...) ~ Value Lookup
 *      * __setitem__(key: int, value), set(...) ~ Value Upserts
 *      * __delitem__(key), pop(...) ~ Removes a key
 * All those CRUD operations can be submitted in batches in forms of
 * Python `tuple`s, `list`s, NumPy arrays, or anything that supports buffer
 * protocol. Remaining collection methods include:
 *      * update(mapping: dict) ~ Batch Insert/Put
 *      * clear() ~ Removes all items in collection
 *      * get_column(keys) ~ Will extract/receive binary values as Apache Arrow collections
 *      * get_matrix(keys, max_length: int, padding: byte)
 *
 * All in all, collections mimic Python @c `dict` API, but some funcs were skipped:
 *      * __len__() ~ It's hard to consistently estimate the collection.
 *      * popitem() ~ We can't guarantee Last-In First-Out semantics.
 *      * setdefault(key[, default]) ~ As default values are useless in DBs.
 * To access typed collections following computable properties are provided:
 *      * docs  ~ Unpack objects into `dict`/`list`s and supports field-level ops
 *      * table ~ Accesses Docs in a Pandas-like fashion
 *      * graph ~ Accesses relations/links in NetworkX fashion
 *      * media ~ Unpacks and converts to Tensors on lookups
 *
 * https://python-reference.readthedocs.io/en/latest/docs/dict/
 * https://docs.python.org/3/library/stdtypes.html#mapping-types-dict
 */
void wrap_database(py::module&);

/**
 * @brief Python bindings for a Graph index, that mimics NetworkX.
 * Unlike C++ `graph_ref_t` this may include as many as 4 collections
 * seen as one heavily attributed relational index.
 * Is similar in it's purpose to a pure-Python project - NetworkXum:
 * https://github.com/unum-cloud/NetworkXum
 *
 * @section Supported Graph Types
 * We support all the NetworkX graph kinds and more:
 * https://networkx.org/documentation/stable/reference/classes/index.html#which-graph-class-should-i-use
 *
 *      | Class          | Type         | Self-loops | Parallel edges |
 *      | Graph          | undirected   | Yes        | No             |
 *      | DiGraph        | directed     | Yes        | No             |
 *      | MultiGraph     | undirected   | Yes        | Yes            |
 *      | MultiDiGraph   | directed     | Yes        | Yes            |
 *
 * Aside from those, you can instantiate the most generic `ukv.Network`,
 * controlling whether graph should be directed, allow loops, or have
 * attrs in source/target vertices or edges.
 * Beyond that, source and target vertices can belong to different collections.
 * To sum up, we differentiate following graph types:
 * > U: Undirected
 * > D: Directed
 * > J: Joining
 *
 * Example for simple non-attributed undirected graphs:
 * > relations_name: ".graph"
 * > attrs_name: ""
 * > sources_name: ""
 * > targets_name: ""
 *
 * Example for recommender systems
 * > relations_name: "views.graph"
 * > attrs_name: "views.docs"
 * > sources_name: "people.docs"
 * > targets_name: "movies.docs"
 *
 * @section Interface
 * Primary single element methods:
 *      * add_edge(first, second, key?, attrs?)
 *      * remove_edge(first, second, key?, attrs?)
 * Additional batch methods:
 *      * add_edges_from(firsts, seconds, keys?, attrs?)
 *      * remove_edges_from(firsts, seconds, keys?, attrs?)
 * Intentionally not implemented:
 *      * __len__() ~ It's hard to consistently estimate the collection size.
 *
 * TODO:
 * > Implement basic algorithms: PageRank, Louvain, WCC and Force-based Layout
 * > Implement subgraph selection
 * > Implement attributes
 */
void wrap_networkx(py::module&);

/**
 * @brief Python bindings for a Document Store, that mimics Pandas.
 * Is designed to export results in the form of Apache Arrow Tables.
 *
 * @section Usage
 *
 * > Take first 5 rows starting with ID #100:
 *   db.main.docs.astype('int32').loc[100:].head(5).df
 *   Note that contrary to usual python slices, both the start and the stop are included
 * > Take rows with IDs #100, #101:
 *   db.main.docs.loc[[100, 101]].astype('float').df
 * > Take specific columns from a rows range:
 *   db.main.docs.loc[100:101].astype({'age':'float', 'name':'str'}).df
 *
 * @section Interface
 * Choosing subsample of rows:
 *      * tbl.loc[100:] ~ Starting from a certain ID
 *      * tbl.loc[[...]] ~ Specific list of IDs
 *      * tbl.head(5) ~ First rows of the table
 *      * tbl.tail(5) ~ Last rows of the table
 * Defining columns:
 *      * tbl.astype('int32') ~ All columns
 *      * tbl[names].astype('int32') ~ Specific columns
 *      * tbl.astype({'age':'float', 'name':'str'})
 *
 * In worst-case scenario, the lookup will contain 3 steps:
 *      1. iteration, to collect the IDs of documents forming a range.
 *      2. gist, to detect the names of fields in present documents.
 *      3. gather, to export into a table.
 *
 * https://stackoverflow.com/a/57907044/2766161
 * https://arrow.apache.org/docs/python/integration/extending.html
 */
void wrap_pandas(py::module&);

} // namespace unum::ukv<|MERGE_RESOLUTION|>--- conflicted
+++ resolved
@@ -66,10 +66,7 @@
     std::weak_ptr<py_db_t> py_db_ptr;
     std::weak_ptr<py_txn_t> py_txn_ptr;
     std::string name;
-<<<<<<< HEAD
-=======
     bool in_txn = false;
->>>>>>> 885db676
 
     ukv_col_t* member_col() noexcept { return native.member_ptr(); }
     ukv_arena_t* member_arena() noexcept { return native.member_arena(); }
@@ -86,19 +83,11 @@
         if (py_db_ptr.expired())
             throw std::domain_error("Collection references closed DB");
         return native.db();
-<<<<<<< HEAD
-=======
     }
     ukv_txn_t txn() noexcept(false) {
         if (in_txn && py_txn_ptr.expired())
             throw std::domain_error("Collection references closed transaction");
         return in_txn ? py_txn_ptr.lock()->native : ukv_txn_t(nullptr);
->>>>>>> 885db676
-    }
-    ukv_txn_t txn() noexcept(false) {
-        if (py_txn_ptr && py_txn_ptr.expired())
-            throw std::domain_error("Collection references closed transaction");
-        return py_txn_ptr ? py_txn_ptr.lock()->native : ukv_txn_t(nullptr);
     }
 };
 
@@ -110,17 +99,6 @@
     Py_ssize_t strides[4];
 };
 
-<<<<<<< HEAD
-=======
-struct py_buffer_memory_t {
-    Py_buffer raw;
-    /// The memory that `raw.shape` points to.
-    Py_ssize_t shape[4];
-    /// The memory that `raw.strides` points to.
-    Py_ssize_t strides[4];
-};
-
->>>>>>> 885db676
 struct py_graph_t : public std::enable_shared_from_this<py_graph_t> {
 
     std::weak_ptr<py_db_t> py_db_ptr;
@@ -131,10 +109,7 @@
     col_t targets_attrs;
     col_t relations_attrs;
 
-<<<<<<< HEAD
-=======
     bool in_txn = false;
->>>>>>> 885db676
     bool is_directed = false;
     bool is_multi = false;
     bool allow_self_loops = false;
