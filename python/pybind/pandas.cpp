--- conflicted
+++ resolved
@@ -1,11 +1,8 @@
 #include <arrow/c/bridge.h>
 #include <arrow/python/pyarrow.h>
 
-<<<<<<< HEAD
-=======
 #define ARROW_C_DATA_INTERFACE 1
 #define ARROW_C_STREAM_INTERFACE 1
->>>>>>> 885db676
 #include "ukv/arrow.h"
 
 #include "pybind.hpp"
@@ -112,14 +109,9 @@
     header.fields_begin = fields.begin();
     header.types_begin =
         std::holds_alternative<ukv_type_t>(df.columns_types)
-<<<<<<< HEAD
-            ? strided_range_gt<ukv_key_t const>(&std::get<ukv_type_t>(df.columns_types), 0, fields.size())
-            : strided_range(std::get<std::vector<ukv_type_t>>(df.columns_types));
-=======
             ? strided_iterator_gt<ukv_type_t const>(&std::get<ukv_type_t>(df.columns_types), 0)
             : strided_iterator_gt<ukv_type_t const>(std::get<std::vector<ukv_type_t>>(df.columns_types).data(),
                                                     sizeof(ukv_type_t));
->>>>>>> 885db676
     table_view_t table = members.gather(header).throw_or_release();
     table_header_view_t table_header = table.header();
 
@@ -140,15 +132,6 @@
         column_view_t col = table.column(col_idx);
         ukv_to_arrow_column( //
             table.rows(),
-<<<<<<< HEAD
-            table_header.fields[col_idx].get(),
-            table_header.types[col_idx].get(),
-            col.validities(),
-            col.offsets(),
-            col.contents(),
-            &c_arrow_schema.children[col_idx],
-            &c_arrow_array.children[col_idx],
-=======
             table_header.fields_begin[col_idx],
             table_header.types_begin[col_idx],
             col.validities(),
@@ -156,7 +139,6 @@
             col.contents(),
             c_arrow_schema.children[col_idx],
             c_arrow_array.children[col_idx],
->>>>>>> 885db676
             status.member_ptr());
         status.throw_unhandled();
     }
@@ -164,11 +146,7 @@
     // Pass C to C++ and then to Python:
     // https://github.com/apache/arrow/blob/master/cpp/src/arrow/c/bridge.h#L138
     arrow::Result<std::shared_ptr<arrow::RecordBatch>> table_arrow =
-<<<<<<< HEAD
-        arrow::ImportRecordBatch(c_arrow_schema, c_arrow_array);
-=======
         arrow::ImportRecordBatch(&c_arrow_array, &c_arrow_schema);
->>>>>>> 885db676
     // https://github.com/apache/arrow/blob/a270afc946398a0279b1971a315858d8b5f07e2d/cpp/src/arrow/python/pyarrow.h#L52
     PyObject* table_python = arrow::py::wrap_batch(table_arrow.ValueOrDie());
     return py::reinterpret_steal<py::object>(table_python);
