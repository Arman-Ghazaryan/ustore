--- conflicted
+++ resolved
@@ -94,17 +94,6 @@
     argparse::ArgumentParser program(argv[0]);
     program.add_argument("-gd", "--gen_dataset").default_value(true).help("Generate dataset");
     program.add_argument("-t", "--threads")
-<<<<<<< HEAD
-        .default_value(int(std::thread::hardware_concurrency() / 2))
-        .help("Threads count");
-    program.add_argument("-tw", "--max_tweets_count").default_value(1'000'000).help("Maximum tweets count");
-    program.add_argument("-i", "--max_input_files").default_value(1000).help("Maximum input files count");
-    program.add_argument("-c", "--con_factor").default_value(4).help("Connectivity factor");
-    program.add_argument("-n", "--min_seconds").default_value(10).help("Minimal seconds");
-    program.add_argument("-s", "--small_batch_size").default_value(32).help("Small batch size");
-    program.add_argument("-m", "--mid_batch_size").default_value(64).help("Middle batch size");
-    program.add_argument("-b", "--big_batch_size").default_value(128).help("Big batch size");
-=======
         .default_value(std::to_string((std::thread::hardware_concurrency() / 2)))
         .help("Threads count");
     program.add_argument("-tw", "--max_tweets_count").default_value("1'000'000").help("Maximum tweets count");
@@ -114,21 +103,10 @@
     program.add_argument("-s", "--small_batch_size").default_value("32").help("Small batch size");
     program.add_argument("-m", "--mid_batch_size").default_value("64").help("Middle batch size");
     program.add_argument("-b", "--big_batch_size").default_value("128").help("Big batch size");
->>>>>>> 557da62b
 
     program.parse_known_args(argc, argv);
 
     settings.generate_dataset = program.get<bool>("gen_dataset");
-<<<<<<< HEAD
-    settings.threads_count = program.get<int>("threads");
-    settings.max_tweets_count = program.get<int>("max_tweets_count");
-    settings.max_input_files = program.get<int>("max_input_files");
-    settings.connectivity_factor = program.get<int>("con_factor");
-    settings.min_seconds = program.get<int>("min_seconds");
-    settings.small_batch_size = program.get<int>("small_batch_size");
-    settings.mid_batch_size = program.get<int>("mid_batch_size");
-    settings.big_batch_size = program.get<int>("big_batch_size");
-=======
     settings.threads_count = std::stoi(program.get("threads"));
     settings.max_tweets_count = std::stoi(program.get("max_tweets_count"));
     settings.max_input_files = std::stoi(program.get("max_input_files"));
@@ -137,7 +115,6 @@
     settings.small_batch_size = std::stoi(program.get("small_batch_size"));
     settings.mid_batch_size = std::stoi(program.get("mid_batch_size"));
     settings.big_batch_size = std::stoi(program.get("big_batch_size"));
->>>>>>> 557da62b
 
     if (settings.threads_count == 0) {
         fmt::print("-threads: Zero threads count specified\n");
@@ -645,13 +622,8 @@
     // We divide by two, as most modern CPUs have
     // hyper-threading with two threads per core.
     settings_t settings;
-<<<<<<< HEAD
-    parse_args(argc,argv,settings);
-    
-=======
     parse_args(argc, argv, settings);
 
->>>>>>> 557da62b
 #if defined(UKV_DEBUG)
     settings.max_input_files = 1;
     settings.max_tweets_count = 100'000;
