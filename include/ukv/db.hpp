/**
 * @file db.hpp
 * @author Ashot Vardanian
 * @date 26 Jun 2022
 * @brief C++ bindings for @see "ukv/db.h".
 */

#pragma once
#include <string>  // NULL-terminated names
#include <cstring> // `std::strlen`
#include <memory>  // `std::enable_shared_from_this`
#include <variant> // `std::variant`
#include <mutex>   // `std::mutex` for `default_arena_`

#include "ukv/ukv.h"
#include "ukv/utility.hpp"

namespace unum::ukv {

class collection_t;
class keys_stream_t;
class keys_range_t;
class txn_t;
class db_t;

using doc_fmt_t = ukv_doc_format_t;

template <typename locations_store_t>
class member_refs_gt;

/**
 * @brief A proxy object, that allows both lookups and writes
 * with `[]` and assignment operators for a batch of keys
 * simultaneously.
 * Following assignment combinations are possible:
 * > one value to many keys
 * > many values to many keys
 * > one value to one key
 * The only impossible combination is assigning many values to one key.
 *
 * @tparam locations_store_t Type describing the address of a value in DBMS.
 * > (ukv_collection_t?, ukv_key_t, ukv_field_t?): Single KV-pair location.
 * > (ukv_collection_t*, ukv_key_t*, ukv_field_t*): Externally owned range of keys.
 * > (ukv_collection_t[x], ukv_key_t[x], ukv_field_t[x]): On-stack array of addresses.
 */
template <typename locations_at>
class managed_refs_gt {
  public:
    static_assert(!std::is_rvalue_reference_v<locations_at>, "The internal object can't be an R-value Reference");

    using locations_store_t = location_store_gt<locations_at>;
    using locations_plain_t = typename locations_store_t::plain_t;
    using extractor_t = location_extractor_gt<locations_plain_t>;
    static constexpr bool is_one_k = extractor_t::is_one_k;

    using value_t = std::conditional_t<is_one_k, value_view_t, taped_values_view_t>;
    using present_t = std::conditional_t<is_one_k, bool, strided_range_gt<bool>>;
    using length_t = std::conditional_t<is_one_k, ukv_val_len_t, indexed_range_gt<ukv_val_len_t*>>;

  protected:
    ukv_t db_ = nullptr;
    ukv_txn_t txn_ = nullptr;
    ukv_arena_t* arena_ = nullptr;

    locations_store_t locations_;

    template <typename values_arg_at>
    status_t any_assign(values_arg_at&&, doc_fmt_t, ukv_options_t) noexcept;
    expected_gt<value_t> any_get(doc_fmt_t, ukv_options_t) noexcept;

  public:
    managed_refs_gt(ukv_t db, ukv_txn_t txn, managed_arena_t& arena, locations_store_t locations) noexcept
        : db_(db), txn_(txn), arena_(arena.member_ptr()), locations_(locations) {}

    managed_refs_gt(managed_refs_gt const&) = delete;
    managed_refs_gt& operator=(managed_refs_gt const&) = delete;

    managed_refs_gt(managed_refs_gt&& other) noexcept
        : db_(std::exchange(other.db_, nullptr)), txn_(std::exchange(other.txn_, nullptr)),
          arena_(std::exchange(other.arena_, nullptr)), locations_(std::move(other.locations_)) {}

    managed_refs_gt& operator=(managed_refs_gt&& other) noexcept {
        std::swap(db_, other.db_);
        std::swap(txn_, other.txn_);
        std::swap(arena_, other.arena_);
        std::swap(locations_, other.locations_);
        return *this;
    }

    expected_gt<value_t> value(doc_fmt_t format = ukv_doc_format_binary_k, bool track = false) noexcept {
        auto options = track ? ukv_option_read_track_k : ukv_options_default_k;
        return any_get(format, options);
    }

    operator expected_gt<value_t>() noexcept { return value(); }

    expected_gt<length_t> length(doc_fmt_t format = ukv_doc_format_binary_k, bool track = false) noexcept {
        auto options = (track ? ukv_option_read_track_k : ukv_options_default_k) | ukv_option_read_lengths_k;
        auto maybe = any_get(format, static_cast<ukv_options_t>(options));
        if (!maybe)
            return maybe.release_status();

<<<<<<< HEAD
        if constexpr (is_one_k) {
            return maybe->size();
=======
        if constexpr (is_single_k) {
            return *maybe ? maybe->size() : ukv_val_len_missing_k;
>>>>>>> b871395c
        }
        else {
            auto found_lengths = maybe->lengths();
            return length_t {found_lengths, found_lengths + extractor_t {}.count(locations_.ref())};
        }
    }

    /**
     * @brief Checks if requested keys are present in the store.
     * ! Related values may be empty strings.
     */
    expected_gt<present_t> present(bool track = false) noexcept {

        auto maybe = length(ukv_doc_format_binary_k, track);
        if (!maybe)
            return maybe.release_status();

        if constexpr (is_one_k) {
            return *maybe != ukv_val_len_missing_k;
        }
        else {
            // Transform the `found_lengths` into booleans.
            auto found_lengths = maybe->begin();
            auto count = extractor_t {}.count(locations_.ref());
            std::transform(found_lengths, found_lengths + count, found_lengths, [](ukv_val_len_t len) {
                return len != ukv_val_len_missing_k;
            });

            // Cast assuming "Little-Endian" architecture
            auto last_byte_offset = 0; // sizeof(ukv_val_len_t) - sizeof(bool);
            auto booleans = reinterpret_cast<bool*>(found_lengths);
            return present_t {booleans + last_byte_offset, sizeof(ukv_val_len_t), count};
        }
    }

    /**
     * @brief Pair-wise assigns values to keys located in this proxy objects.
     * @param flush Pass true, if you need the data to be persisted before returning.
     * @return status_t Non-NULL if only an error had occurred.
     */
    template <typename values_arg_at>
    status_t assign(values_arg_at&& vals, doc_fmt_t format = ukv_doc_format_binary_k, bool flush = false) noexcept {
        return any_assign(std::forward<values_arg_at>(vals),
                          format,
                          flush ? ukv_option_write_flush_k : ukv_options_default_k);
    }

    /**
     * @brief Removes both the keys and the associated values.
     * @param flush Pass true, if you need the data to be persisted before returning.
     * @return status_t Non-NULL if only an error had occurred.
     */
    status_t erase(bool flush = false) noexcept { //
        return assign(nullptr, ukv_doc_format_binary_k, flush);
    }

    /**
     * @brief Keeps the keys, but clears the contents of associated values.
     * @param flush Pass true, if you need the data to be persisted before returning.
     * @return status_t Non-NULL if only an error had occurred.
     */
    status_t clear(bool flush = false) noexcept {
        ukv_val_ptr_t any = reinterpret_cast<ukv_val_ptr_t>(this);
        ukv_val_len_t len = 0;
        return assign(
            values_arg_t {
                .contents_begin = {&any},
                .offsets_begin = {},
                .lengths_begin = {&len},
            },
            ukv_doc_format_binary_k,
            flush);
    }

    template <typename values_arg_at>
    managed_refs_gt& operator=(values_arg_at&& vals) noexcept(false) {
        auto status = assign(std::forward<values_arg_at>(vals));
        status.throw_unhandled();
        return *this;
    }

    managed_refs_gt& operator=(nullptr_t) noexcept(false) {
        auto status = erase();
        status.throw_unhandled();
        return *this;
    }

    locations_plain_t& locations() noexcept { return locations_.ref(); }
    locations_plain_t& locations() const noexcept { return locations_.ref(); }
};

static_assert(managed_refs_gt<ukv_key_t>::is_one_k);
static_assert(std::is_same_v<managed_refs_gt<ukv_key_t>::value_t, value_view_t>);
static_assert(managed_refs_gt<ukv_key_t>::is_one_k);
static_assert(!managed_refs_gt<keys_arg_t>::is_one_k);

/**
 * @brief Unlike `managed_refs_gt`, yields results on a temporary arena,
 * which is less efficient, but requires less code. To reuse a memory
 * buffer, just call `.on(arena)` to convert to `managed_refs_gt`.
 */
template <typename locations_at>
class member_refs_gt {
  public:
    using managed_t = managed_refs_gt<locations_at>;
    using locations_store_t = typename managed_t::locations_store_t;
    using locations_plain_t = typename managed_t::locations_plain_t;
    using extractor_t = typename managed_t::extractor_t;
    using value_t = typename managed_t::value_t;
    using present_t = typename managed_t::present_t;
    using length_t = typename managed_t::length_t;
    static constexpr bool is_one_k = managed_t::is_one_k;
    static constexpr bool is_ref_k = managed_t::is_ref_k;

  protected:
    ukv_t db_ = nullptr;
    ukv_txn_t txn_ = nullptr;

    locations_store_t locations_;

  public:
    member_refs_gt(ukv_t db, ukv_txn_t txn, locations_store_t locations) noexcept
        : db_(db), txn_(txn), locations_(std::move(locations)) {}

    member_refs_gt(member_refs_gt const&) = delete;
    member_refs_gt& operator=(member_refs_gt const&) = delete;

    member_refs_gt(member_refs_gt&& other) noexcept
        : db_(std::exchange(other.db_, nullptr)), txn_(std::exchange(other.txn_, nullptr)),
          locations_(std::move(other.locations_)) {}

    member_refs_gt from(ukv_txn_t txn) noexcept { return {db_, txn, locations_.ref()}; }
    managed_t on(managed_arena_t& arena) noexcept { return {db_, txn_, arena, locations_.ref()}; }

    expected_gt<std::pair<value_t, managed_arena_t>> //
    value(doc_fmt_t format = ukv_doc_format_binary_k, bool track = false) noexcept {
        managed_arena_t arena(db_);
        auto maybe = on(arena).value(format, track);
        if (!maybe)
            return {maybe.release_status(), {value_t {}, std::move(arena)}};
        return std::pair<value_t, managed_arena_t>(*std::move(maybe), std::move(arena));
    }

    operator expected_gt<value_t>() noexcept { return value(); }

    expected_gt<std::pair<length_t, managed_arena_t>> //
    length(doc_fmt_t format = ukv_doc_format_binary_k, bool track = false) noexcept {
        managed_arena_t arena(db_);
        auto maybe = on(arena).length(format, track);
        if (!maybe)
            return {maybe.release_status(), {length_t {}, std::move(arena)}};
        return std::pair<length_t, managed_arena_t>(*std::move(maybe), std::move(arena));
    }

    expected_gt<std::pair<present_t, managed_arena_t>> //
    present(bool track = false) noexcept {
        managed_arena_t arena(db_);
        auto maybe = on(arena).present(track);
        if (!maybe)
            return {maybe.release_status(), {present_t {}, std::move(arena)}};
        return std::pair<present_t, managed_arena_t>(*std::move(maybe), std::move(arena));
    }

    template <typename values_arg_at>
    expected_gt<managed_arena_t> //
    assign(values_arg_at&& vals, doc_fmt_t format = ukv_doc_format_binary_k, bool flush = false) noexcept {
        managed_arena_t arena(db_);
        auto maybe = on(arena).assign(std::forward<values_arg_at>(vals), format, flush);
        return {std::move(maybe), std::move(arena)};
    }

    expected_gt<managed_arena_t> erase(bool flush = false) noexcept { //
        managed_arena_t arena(db_);
        auto maybe = on(arena).erase(flush);
        return {std::move(maybe), std::move(arena)};
    }

    expected_gt<managed_arena_t> clear(bool flush = false) noexcept {
        managed_arena_t arena(db_);
        auto maybe = on(arena).clear(flush);
        return {std::move(maybe), std::move(arena)};
    }

    template <typename values_arg_at>
    member_refs_gt& operator=(values_arg_at&& vals) noexcept(false) {
        auto status = assign(std::forward<values_arg_at>(vals));
        status.throw_unhandled();
        return *this;
    }

    member_refs_gt& operator=(nullptr_t) noexcept(false) {
        auto status = erase();
        status.throw_unhandled();
        return *this;
    }

    locations_plain_t& locations() noexcept { return locations_.ref(); }
    locations_plain_t& locations() const noexcept { return locations_.ref(); }
};

/**
 * @brief Iterator (almost) over the keys in a single collection.
 * Manages it's own memory and may be expressive to construct.
 * Prefer to `seek`, instead of re-creating such a stream.
 * Unlike classical iterators, keeps an internal state,
 * which makes it @b non copy-constructible!
 */
class keys_stream_t {

    ukv_t db_ = nullptr;
    ukv_collection_t col_ = ukv_default_collection_k;
    ukv_txn_t txn_ = nullptr;

    managed_arena_t arena_;
    ukv_size_t read_ahead_ = 0;

    ukv_key_t next_min_key_ = std::numeric_limits<ukv_key_t>::min();
    indexed_range_gt<ukv_key_t*> fetched_keys_;
    std::size_t fetched_offset_ = 0;

    status_t prefetch() noexcept {

        if (next_min_key_ == ukv_key_unknown_k)
            return {};

        ukv_key_t* found_keys = nullptr;
        ukv_val_len_t* found_lens = nullptr;
        status_t status;
        ukv_scan(db_,
                 txn_,
                 1,
                 &col_,
                 0,
                 &next_min_key_,
                 0,
                 &read_ahead_,
                 0,
                 ukv_options_default_k,
                 &found_keys,
                 &found_lens,
                 arena_.member_ptr(),
                 status.member_ptr());
        if (!status)
            return status;

        auto present_end = std::find(found_keys, found_keys + read_ahead_, ukv_key_unknown_k);
        fetched_keys_ = indexed_range_gt<ukv_key_t*> {found_keys, present_end};
        fetched_offset_ = 0;

        auto count = static_cast<ukv_size_t>(fetched_keys_.size());
        next_min_key_ = count < read_ahead_ ? ukv_key_unknown_k : fetched_keys_[count - 1] + 1;
        return {};
    }

  public:
    using iterator_category = std::forward_iterator_tag;
    using difference_type = std::ptrdiff_t;
    using value_type = ukv_key_t;
    using pointer = ukv_key_t*;
    using reference = ukv_key_t&;

    static constexpr std::size_t default_read_ahead_k = 256;

    keys_stream_t(ukv_t db,
                  ukv_collection_t col = ukv_default_collection_k,
                  std::size_t read_ahead = keys_stream_t::default_read_ahead_k,
                  ukv_txn_t txn = nullptr)
        : db_(db), col_(col), txn_(txn), arena_(db), read_ahead_(static_cast<ukv_size_t>(read_ahead)) {}

    keys_stream_t(keys_stream_t&&) = default;
    keys_stream_t& operator=(keys_stream_t&&) = default;

    keys_stream_t(keys_stream_t const&) = delete;
    keys_stream_t& operator=(keys_stream_t const&) = delete;

    status_t seek(ukv_key_t key) noexcept {
        fetched_keys_ = {};
        fetched_offset_ = 0;
        next_min_key_ = key;
        return prefetch();
    }

    status_t advance() noexcept {

        if (fetched_offset_ >= fetched_keys_.size())
            return prefetch();

        ++fetched_offset_;
        return {};
    }

    /**
     * ! Unlike the `advance()`, canonically returns a self-reference,
     * ! meaning that the error must be propagated in a different way.
     * ! So we promote this iterator to `end()`, once an error occurs.
     */
    keys_stream_t& operator++() noexcept {
        status_t status = advance();
        if (status)
            return *this;

        fetched_keys_ = {};
        fetched_offset_ = 0;
        next_min_key_ = ukv_key_unknown_k;
        return *this;
    }

    ukv_key_t key() const noexcept { return fetched_keys_[fetched_offset_]; }
    ukv_key_t operator*() const noexcept { return key(); }
    status_t seek_to_first() noexcept { return seek(std::numeric_limits<ukv_key_t>::min()); }
    status_t seek_to_next_batch() noexcept { return seek(next_min_key_); }

    /**
     * @brief Exposes all the fetched keys at once, including the passed ones.
     * Should be used with `seek_to_next_batch`. Next `advance` will do the same.
     */
    indexed_range_gt<ukv_key_t const*> keys_batch() noexcept {
        fetched_offset_ = fetched_keys_.size();
        return {fetched_keys_.begin(), fetched_keys_.end()};
    }

    bool is_end() const noexcept {
        return next_min_key_ == ukv_key_unknown_k && fetched_offset_ >= fetched_keys_.size();
    }

    bool operator==(keys_stream_t const& other) const noexcept {
        if (col_ != other.col_)
            return false;
        if (is_end() || other.is_end())
            return is_end() == other.is_end();
        return key() == other.key();
    }

    bool operator!=(keys_stream_t const& other) const noexcept {
        if (col_ != other.col_)
            return true;
        if (is_end() || other.is_end())
            return is_end() != other.is_end();
        return key() != other.key();
    }
};

struct size_range_t {
    std::size_t min = 0;
    std::size_t max = 0;
};

struct size_estimates_t {
    size_range_t cardinality;
    size_range_t bytes_in_values;
    size_range_t bytes_on_disk;
};

class keys_range_t {

    ukv_t db_;
    ukv_txn_t txn_;
    ukv_collection_t col_;
    ukv_key_t min_key_;
    ukv_key_t max_key_;
    std::size_t read_ahead_;

  public:
    keys_range_t(ukv_t db,
                 ukv_txn_t txn = nullptr,
                 ukv_collection_t col = ukv_default_collection_k,
                 ukv_key_t min_key = std::numeric_limits<ukv_key_t>::min(),
                 ukv_key_t max_key = ukv_key_unknown_k,
                 std::size_t read_ahead = keys_stream_t::default_read_ahead_k) noexcept
        : db_(db), txn_(txn), col_(col), min_key_(min_key), max_key_(max_key), read_ahead_(read_ahead) {}

    keys_range_t(keys_range_t const&) = default;
    keys_range_t& operator=(keys_range_t const&) = default;

    expected_gt<keys_stream_t> find_begin() noexcept {
        keys_stream_t stream {db_, col_, read_ahead_, txn_};
        status_t status = stream.seek(min_key_);
        return {std::move(status), std::move(stream)};
    }

    expected_gt<keys_stream_t> find_end() noexcept {
        keys_stream_t stream {db_, col_, read_ahead_, txn_};
        status_t status = stream.seek(max_key_);
        return {std::move(status), std::move(stream)};
    }

    expected_gt<size_estimates_t> find_size() noexcept {
        status_t status;
        managed_arena_t arena(db_);
        size_estimates_t result;
        ukv_size(db_,
                 txn_,
                 1,
                 &col_,
                 0,
                 &min_key_,
                 0,
                 &max_key_,
                 0,
                 ukv_options_default_k,
                 reinterpret_cast<ukv_size_t*>(&result.cardinality.min),
                 arena.member_ptr(),
                 status.member_ptr());
        if (!status)
            return status;
        return result;
    }

    keys_stream_t begin() noexcept(false) {
        auto maybe = find_begin();
        maybe.throw_unhandled();
        return *std::move(maybe);
    }

    keys_stream_t end() noexcept(false) {
        auto maybe = find_end();
        maybe.throw_unhandled();
        return *std::move(maybe);
    }
};

/**
 * @brief RAII abstraction wrapping a collection handle.
 * Generally cheap to construct. Can address both collections
 * "HEAD" state, as well as some "snapshot"/"transaction" view.
 */
class collection_t {
    ukv_t db_ = nullptr;
    ukv_collection_t col_ = ukv_default_collection_k;
    ukv_txn_t txn_ = nullptr;

  public:
    inline collection_t() = default;
    inline collection_t(ukv_t db_ptr,
                        ukv_collection_t col_ptr = ukv_default_collection_k,
                        ukv_txn_t txn = nullptr) noexcept
        : db_(db_ptr), col_(col_ptr), txn_(txn) {}

    inline collection_t(collection_t&& other) noexcept
        : db_(other.db_), col_(std::exchange(other.col_, ukv_default_collection_k)),
          txn_(std::exchange(other.txn_, nullptr)) {}
    inline ~collection_t() noexcept {
        if (col_)
            ukv_collection_free(db_, col_);
    }
    inline collection_t& operator=(collection_t&& other) noexcept {
        std::swap(db_, other.db_);
        std::swap(col_, other.col_);
        std::swap(txn_, other.txn_);
        return *this;
    }
    inline operator ukv_collection_t() const noexcept { return col_; }
    inline ukv_collection_t* member_ptr() noexcept { return &col_; }
    inline ukv_t db() const noexcept { return db_; }
    inline ukv_txn_t txn() const noexcept { return txn_; }

    inline expected_gt<std::size_t> size() const noexcept { return 0; }

    inline keys_range_t keys(ukv_key_t min_key = std::numeric_limits<ukv_key_t>::min(),
                             ukv_key_t max_key = ukv_key_unknown_k,
                             std::size_t read_ahead = keys_stream_t::default_read_ahead_k) const noexcept {
        return {db_, txn_, col_, min_key, max_key, read_ahead};
    }

    inline member_refs_gt<keys_arg_t> operator[](keys_view_t const& keys) noexcept { return at(keys); }
    inline member_refs_gt<keys_arg_t> at(keys_view_t const& keys) noexcept {
        keys_arg_t arg;
        arg.collections_begin = &col_;
        arg.keys_begin = keys.begin();
        arg.count = keys.size();
        return {db_, txn_, {std::move(arg)}};
    }

    template <typename keys_arg_at>
    auto operator[](keys_arg_at&& keys) noexcept { //
        return at(std::forward<keys_arg_at>(keys));
    }

    template <typename keys_arg_at>
    auto at(keys_arg_at&& keys) noexcept { //
        constexpr bool is_one_k = is_one<keys_arg_at>();
        if constexpr (is_one_k) {
            using result_t = member_refs_gt<key_arg_t>;
            using plain_t = std::remove_reference_t<keys_arg_at>;
            static_assert(!sfinae_has_collection_gt<plain_t>::value, "Overwriting existing collection!");
            key_arg_t arg;
            arg.collection = col_;
            if constexpr (std::is_integral_v<plain_t>)
                arg.key = keys;
            else
                arg.key = keys.key;

            if constexpr (sfinae_has_field_gt<plain_t>::value)
                arg.field = keys.field;
            return result_t {db_, txn_, arg};
        }
        else {
            using locations_t = locations_in_collection_gt<keys_arg_at>;
            using result_t = member_refs_gt<locations_t>;
            return result_t {db_, txn_, locations_t {std::forward<keys_arg_at>(keys), col_}};
        }
    }
};

/**
 * @brief Unlike `db_session_t`, not only allows planning and batching read
 * requests together, but also stores all the writes in it's internal state
 * until being `commit()`-ed.
 */
class txn_t {
    ukv_t db_ = nullptr;
    ukv_txn_t txn_ = nullptr;

  public:
    txn_t(ukv_t db, ukv_txn_t txn) noexcept : db_(db), txn_(txn) {}
    txn_t(txn_t const&) = delete;
    txn_t(txn_t&& other) noexcept : db_(other.db_), txn_(std::exchange(other.txn_, nullptr)) {}

    inline ukv_t db() const noexcept { return db_; }
    inline operator ukv_txn_t() const noexcept { return txn_; }

    ~txn_t() noexcept {
        if (txn_)
            ukv_txn_free(db_, txn_);
    }

    member_refs_gt<keys_arg_t> operator[](sub_keys_view_t cols_and_keys) noexcept {
        keys_arg_t arg;
        arg.collections_begin = cols_and_keys.members(&sub_key_t::collection).begin();
        arg.keys_begin = cols_and_keys.members(&sub_key_t::key).begin();
        arg.count = cols_and_keys.size();
        return {db_, txn_, std::move(arg)};
    }

    member_refs_gt<keys_arg_t> operator[](keys_view_t keys) noexcept { //
        keys_arg_t arg;
        arg.keys_begin = keys.begin();
        arg.count = keys.size();
        return {db_, txn_, std::move(arg)};
    }

    template <typename keys_arg_at>
    member_refs_gt<keys_arg_at> operator[](keys_arg_at keys) noexcept { //
        return {db_, txn_, std::move(keys)};
    }

    status_t reassign(bool snapshot = false) noexcept {
        status_t status;
        auto options = snapshot ? ukv_option_txn_snapshot_k : ukv_options_default_k;
        ukv_txn_begin(db_, 0, options, &txn_, status.member_ptr());
        return status;
    }

    status_t commit(bool flush = false) noexcept {
        status_t status;
        auto options = flush ? ukv_option_write_flush_k : ukv_options_default_k;
        ukv_txn_commit(txn_, options, status.member_ptr());
        return status;
    }

    expected_gt<collection_t> operator[](ukv_str_view_t name) noexcept { return collection(name); }
    operator expected_gt<collection_t>() noexcept { return collection(""); }

    expected_gt<collection_t> collection(ukv_str_view_t name = "") noexcept {
        status_t status;
        ukv_collection_t col = nullptr;
        ukv_collection_open(db_, name, nullptr, &col, status.member_ptr());
        if (!status)
            return status;
        else
            return collection_t {db_, col, txn_};
    }
};

/**
 * @brief Thread-Safe DataBase instance encapsulator, which is responsible for
 * > session-allocation for fine-grained operations,
 * > globally blocking operations, like restructuring.
 * This object must leave at least as long, as the last session using it.
 *
 * @section Thread Safety
 * Matches the C implementation. Everything except `open`/`close` can be called
 * from any thread.
 */
class db_t : public std::enable_shared_from_this<db_t> {
    ukv_t db_ = nullptr;

  public:
    db_t() = default;
    db_t(db_t const&) = delete;
    db_t(db_t&& other) noexcept : db_(std::exchange(other.db_, nullptr)) {}

    status_t open(std::string const& config = "") {
        status_t status;
        ukv_open(config.c_str(), &db_, status.member_ptr());
        return status;
    }

    void close() {
        ukv_free(db_);
        db_ = nullptr;
    }

    ~db_t() {
        if (db_)
            close();
    }

    inline operator ukv_t() const noexcept { return db_; }

    /**
     * @brief Checks if a collection with requested `name` is present in the DB.
     * @param memory Temporary memory required for storing the execution results.
     */
    expected_gt<bool> contains(std::string_view name, managed_arena_t& memory) noexcept {
        if (name.empty())
            return true;

        status_t status;
        ukv_size_t count = 0;
        ukv_str_view_t names = nullptr;
        ukv_collection_list(db_, &count, &names, memory.member_ptr(), status.member_ptr());
        if (!status)
            return status;

        while (count) {
            auto len = std::strlen(names);
            auto found = std::string_view(names, len);
            if (found == name)
                return true;

            names += len + 1;
            --count;
        }
        return false;
    }

    /**
     * @brief Checks if a collection with requested `name` is present in the DB.
     */
    expected_gt<bool> contains(std::string_view name) noexcept {
        managed_arena_t arena(db_);
        return contains(name, arena);
    }

    expected_gt<collection_t> operator[](ukv_str_view_t name) noexcept { return collection(name); }
    operator expected_gt<collection_t>() noexcept { return collection(""); }
    expected_gt<collection_t> operator*() noexcept { return collection(""); }

    expected_gt<collection_t> collection(ukv_str_view_t name = "") noexcept {
        status_t status;
        ukv_collection_t col = nullptr;
        ukv_collection_open(db_, name, nullptr, &col, status.member_ptr());
        if (!status)
            return status;
        else
            return collection_t {db_, col};
    }

    status_t remove(ukv_str_view_t name) noexcept {
        status_t status;
        ukv_collection_remove(db_, name, status.member_ptr());
        return status;
    }

    expected_gt<txn_t> transact() {
        status_t status;
        ukv_txn_t raw = nullptr;
        ukv_txn_begin(db_, 0, ukv_options_default_k, &raw, status.member_ptr());
        if (!status)
            return {std::move(status), txn_t {db_, nullptr}};
        else
            return txn_t {db_, raw};
    }
};

/**
 * @brief Implements multi-way set intersection to join entities
 * from different collections, that have matching identifiers.
 *
 * Implementation-wise, scans the smallest collection and batch-selects
 * in others.
 */
struct collections_join_t {

    ukv_t db = nullptr;
    ukv_txn_t txn = nullptr;
    ukv_arena_t* arena = nullptr;

    collections_view_t cols;
    ukv_key_t next_min_key_ = 0;
    ukv_size_t window_size = 0;

    strided_range_gt<ukv_key_t*> fetched_keys_;
    strided_range_gt<ukv_val_len_t> fetched_lengths;
};

template <typename locations_store_t>
expected_gt<typename managed_refs_gt<locations_store_t>::value_t> //
managed_refs_gt<locations_store_t>::any_get(doc_fmt_t format, ukv_options_t options) noexcept {
    status_t status;
    ukv_val_len_t* found_lengths = nullptr;
    ukv_val_ptr_t found_values = nullptr;

    decltype(auto) locs = locations_.ref();
    auto count = extractor_t {}.count(locs);
    auto keys = extractor_t {}.keys(locs);
    auto cols = extractor_t {}.cols(locs);
    auto fields = extractor_t {}.fields(locs);

    if (fields || format != ukv_doc_format_binary_k)
        ukv_docs_read( //
            db_,
            txn_,
            count,
            cols.get(),
            cols.stride(),
            keys.get(),
            keys.stride(),
            fields.get(),
            fields.stride(),
            options,
            format,
            &found_lengths,
            &found_values,
            arena_,
            status.member_ptr());
    else
        ukv_read( //
            db_,
            txn_,
            count,
            cols.get(),
            cols.stride(),
            keys.get(),
            keys.stride(),
            options,
            &found_lengths,
            &found_values,
            arena_,
            status.member_ptr());

    if (!status)
        return status;

    if constexpr (is_one_k)
        return value_view_t {found_values, *found_lengths};
    else
        return taped_values_view_t {found_lengths, found_values, count};
}

template <typename locations_store_t>
template <typename values_arg_at>
status_t managed_refs_gt<locations_store_t>::any_assign(values_arg_at&& vals_ref,
                                                        doc_fmt_t format,
                                                        ukv_options_t options) noexcept {
    status_t status;
    using value_extractor_t = value_extractor_gt<std::remove_reference_t<values_arg_at>>;

    decltype(auto) locs = locations_.ref();
    auto count = extractor_t {}.count(locs);
    auto keys = extractor_t {}.keys(locs);
    auto cols = extractor_t {}.cols(locs);
    auto fields = extractor_t {}.fields(locs);

    auto vals = vals_ref;
    auto contents = value_extractor_t {}.contents(vals);
    auto offsets = value_extractor_t {}.offsets(vals);
    auto lengths = value_extractor_t {}.lengths(vals);

    if (fields || format != ukv_doc_format_binary_k)
        ukv_docs_write( //
            db_,
            txn_,
            count,
            cols.get(),
            cols.stride(),
            keys.get(),
            keys.stride(),
            fields.get(),
            fields.stride(),
            options,
            format,
            contents.get(),
            contents.stride(),
            offsets.get(),
            offsets.stride(),
            lengths.get(),
            lengths.stride(),
            arena_,
            status.member_ptr());
    else
        ukv_write( //
            db_,
            txn_,
            count,
            cols.get(),
            cols.stride(),
            keys.get(),
            keys.stride(),
            contents.get(),
            contents.stride(),
            offsets.get(),
            offsets.stride(),
            lengths.get(),
            lengths.stride(),
            options,
            arena_,
            status.member_ptr());
    return status;
}

} // namespace unum::ukv<|MERGE_RESOLUTION|>--- conflicted
+++ resolved
@@ -100,13 +100,8 @@
         if (!maybe)
             return maybe.release_status();
 
-<<<<<<< HEAD
         if constexpr (is_one_k) {
-            return maybe->size();
-=======
-        if constexpr (is_single_k) {
             return *maybe ? maybe->size() : ukv_val_len_missing_k;
->>>>>>> b871395c
         }
         else {
             auto found_lengths = maybe->lengths();
