--- conflicted
+++ resolved
@@ -253,48 +253,11 @@
     check_length(ref, ukv_length_missing_k);
 }
 
-<<<<<<< HEAD
 /**
  * Fill the main collection with some keys from 1000 to 1100 and from 900 to 800.
  * Overwrite some of those with larger values, checking consistency.
  */
 TEST(db, overwrite_with_step) {
-=======
-TEST(db, batch_scan) {
-
-    database_t db;
-    EXPECT_TRUE(db.open(path()));
-    EXPECT_TRUE(db.collection());
-    blobs_collection_t collection = *db.collection();
-
-    std::array<ukv_key_t, 512> keys;
-    std::iota(std::begin(keys), std::end(keys), 0);
-    auto ref = collection[keys];
-    value_view_t value("value");
-    EXPECT_TRUE(ref.assign(value));
-
-    keys_range_t present_keys = collection.keys();
-    keys_stream_t stream(db, collection, 256);
-    stream.seek_to_first();
-    auto batch = stream.keys_batch();
-    EXPECT_EQ(batch.size(), 256);
-    EXPECT_FALSE(stream.is_end());
-
-    stream.seek_to_next_batch();
-    batch = stream.keys_batch();
-    EXPECT_EQ(batch.size(), 256);
-    EXPECT_FALSE(stream.is_end());
-
-    stream.seek_to_next_batch();
-    batch = stream.keys_batch();
-    EXPECT_EQ(batch.size(), 0);
-    EXPECT_TRUE(stream.is_end());
-
-    EXPECT_TRUE(db.clear());
-}
-
-TEST(db, ordered) {
->>>>>>> b1ddfd01
 
     database_t db;
     EXPECT_TRUE(db.open(path()));
@@ -465,6 +428,42 @@
 
     EXPECT_TRUE(col.clear_values());
     check_length(collection_ref, 0);
+
+    EXPECT_TRUE(db.clear());
+}
+
+/**
+ * Ordered batched scan over the main collection.
+ */
+TEST(db, batch_scan) {
+
+    database_t db;
+    EXPECT_TRUE(db.open(path()));
+    EXPECT_TRUE(db.collection());
+    blobs_collection_t collection = *db.collection();
+
+    std::array<ukv_key_t, 512> keys;
+    std::iota(std::begin(keys), std::end(keys), 0);
+    auto ref = collection[keys];
+    value_view_t value("value");
+    EXPECT_TRUE(ref.assign(value));
+
+    keys_range_t present_keys = collection.keys();
+    keys_stream_t stream(db, collection, 256);
+    stream.seek_to_first();
+    auto batch = stream.keys_batch();
+    EXPECT_EQ(batch.size(), 256);
+    EXPECT_FALSE(stream.is_end());
+
+    stream.seek_to_next_batch();
+    batch = stream.keys_batch();
+    EXPECT_EQ(batch.size(), 256);
+    EXPECT_FALSE(stream.is_end());
+
+    stream.seek_to_next_batch();
+    batch = stream.keys_batch();
+    EXPECT_EQ(batch.size(), 0);
+    EXPECT_TRUE(stream.is_end());
 
     EXPECT_TRUE(db.clear());
 }
