#include <filesystem>
#include <gtest/gtest.h>
#include <vector>

#include <ukv/ukv.hpp>

using namespace unum::ukv;
using namespace unum;

TEST(db, validation) {

    database_t db;
<<<<<<< HEAD
    _ = db.open();

    // Try getting the main collection
    _ = db.collection();
    bins_collection_t main = *db.collection();

    // Single-element access
    main[42] = "purpose of life";
    main.at(42) = "purpose of life";
    *main[42].value() == "purpose of life";
    _ = main[42].clear();

    // Mapping multiple keys to same values
    main[{43, 44}] = "same value";

    // Operations on smart-references
    _ = main[{43, 44}].clear();
    _ = main[{43, 44}].erase();
    _ = main[{43, 44}].present();
    _ = main[{43, 44}].length();
    _ = main[{43, 44}].value();
    _ = main[std::array<ukv_key_t, 3> {65, 66, 67}];
    _ = main[std::vector<ukv_key_t> {65, 66, 67, 68}];
    for (value_view_t value : *main[{100, 101}].value())
        (void)value;

    // Accessing named collections
    bins_collection_t prefixes = *db.collection("prefixes");
    prefixes.at(42) = "purpose";
    db["articles"]->at(42) = "of";
    db["suffixes"]->at(42) = "life";

    // Reusable memory
    // This interface not just more performant, but also provides nicer interface:
    //  expected_gt<joined_bins_t> tapes = main[{100, 101}].on(arena);
    arena_t arena(db);
    _ = main[{43, 44}].on(arena).clear();
    _ = main[{43, 44}].on(arena).erase();
    _ = main[{43, 44}].on(arena).present();
    _ = main[{43, 44}].on(arena).length();
    _ = main[{43, 44}].on(arena).value();

    // Batch-assignment: many keys to many values
    // main[std::array<ukv_key_t, 3> {65, 66, 67}] = std::array {"A", "B", "C"};
    // main[std::array {ckf(prefixes, 65), ckf(66), ckf(67)}] = std::array {"A", "B", "C"};

    // Iterating over collections
    for (ukv_key_t key : main.keys())
        (void)key;
    for (ukv_key_t key : main.keys(100, 200))
        (void)key;

    _ = main.members(100, 200).size_estimates()->cardinality;

    // Supporting options
    _ = main[{43, 44}].on(arena).clear(/*flush:*/ false);
    _ = main[{43, 44}].on(arena).erase(/*flush:*/ false);
    _ = main[{43, 44}].on(arena).present(/*watch:*/ false);
    _ = main[{43, 44}].on(arena).length(/*watch:*/ false);
    _ = main[{43, 44}].on(arena).value(/*watch:*/ false);

    // Working with sub documents
    main[56] = R"( {"hello": "world", "answer": 42} )"_json.dump().c_str();
    _ = main[ckf(56, "hello")].value() == "world";

    _ = db.clear();

    return 0;
=======
    EXPECT_TRUE(db.open("./tmp/stl"));
    collection_t collection = *db.collection();
    collection_t named_collection = *db.collection("col");
    transaction_t txn = *db.transact();
    std::vector<ukv_key_t> keys {34, 35, 36};
    std::vector<std::uint64_t> vals {34, 35, 36};
    ukv_length_t val_len = sizeof(std::uint64_t);
    std::vector<ukv_length_t> offs {0, val_len, val_len * 2};
    auto vals_begin = reinterpret_cast<ukv_bytes_ptr_t>(vals.data());
    ukv_length_t count = 3;

    contents_arg_t values {
        .offsets_begin = {offs.data(), sizeof(ukv_length_t)},
        .lengths_begin = {&val_len, 0},
        .contents_begin = {&vals_begin, 0},
        .count = count,
    };

    using value_extractor_t = contents_arg_extractor_gt<std::remove_reference_t<contents_arg_t>>;
    auto contents = value_extractor_t {}.contents(values);
    auto offsets = value_extractor_t {}.offsets(values);
    auto lengths = value_extractor_t {}.lengths(values);

    status_t status;
    std::vector<ukv_options_t> options {ukv_options_default_k, ukv_option_write_flush_k};
    for (auto& option : options) {
        ukv_write(db,
                  nullptr,
                  count,
                  collection.member_ptr(),
                  0,
                  keys.data(),
                  sizeof(ukv_key_t),
                  nullptr,
                  offsets.get(),
                  offsets.stride(),
                  lengths.get(),
                  lengths.stride(),
                  contents.get(),
                  contents.stride(),
                  option,
                  collection.member_arena(),
                  status.member_ptr());

        EXPECT_TRUE(status);
    }

    if (!ukv_supports_named_collections_k) {
        ukv_collection_t collections[count] = {1, 2, 3};
        ukv_write(db,
                  nullptr,
                  count,
                  &collections[0],
                  sizeof(ukv_collection_t),
                  keys.data(),
                  sizeof(ukv_key_t),
                  nullptr,
                  offsets.get(),
                  offsets.stride(),
                  lengths.get(),
                  lengths.stride(),
                  contents.get(),
                  contents.stride(),
                  ukv_options_default_k,
                  collection.member_arena(),
                  status.member_ptr());

        EXPECT_FALSE(status);
        status.release_error();

        ukv_collection_t collections_only_default[count] = {0, 0, 0};
        ukv_write(db,
                  nullptr,
                  count,
                  &collections_only_default[0],
                  sizeof(ukv_collection_t),
                  keys.data(),
                  sizeof(ukv_key_t),
                  nullptr,
                  offsets.get(),
                  offsets.stride(),
                  lengths.get(),
                  lengths.stride(),
                  contents.get(),
                  contents.stride(),
                  ukv_options_default_k,
                  collection.member_arena(),
                  status.member_ptr());

        EXPECT_TRUE(status);
    }

    ukv_collection_t* null_collection = nullptr;
    ukv_write(db,
              nullptr,
              count,
              null_collection,
              0,
              keys.data(),
              sizeof(ukv_key_t),
              nullptr,
              offsets.get(),
              offsets.stride(),
              lengths.get(),
              lengths.stride(),
              contents.get(),
              contents.stride(),
              ukv_options_default_k,
              collection.member_arena(),
              status.member_ptr());

    EXPECT_TRUE(status);

    // Named Collection
    ukv_write(db,
              nullptr,
              count,
              named_collection.member_ptr(),
              0,
              keys.data(),
              sizeof(ukv_key_t),
              nullptr,
              offsets.get(),
              offsets.stride(),
              lengths.get(),
              lengths.stride(),
              contents.get(),
              contents.stride(),
              ukv_options_default_k,
              collection.member_arena(),
              status.member_ptr());

    if (ukv_supports_named_collections_k)
        EXPECT_TRUE(status);
    else {
        EXPECT_FALSE(status);
        status.release_error();
    }

    ukv_write(db,
              txn,
              count,
              collection.member_ptr(),
              0,
              keys.data(),
              sizeof(ukv_key_t),
              nullptr,
              offsets.get(),
              offsets.stride(),
              lengths.get(),
              lengths.stride(),
              contents.get(),
              contents.stride(),
              ukv_options_default_k,
              collection.member_arena(),
              status.member_ptr());

    if (ukv_supports_transactions_k)
        EXPECT_TRUE(status);
    else {
        EXPECT_FALSE(status);
        status.release_error();
    }

    // Transaction With Flush
    ukv_write(db,
              txn,
              count,
              collection.member_ptr(),
              0,
              keys.data(),
              sizeof(ukv_key_t),
              nullptr,
              offsets.get(),
              offsets.stride(),
              lengths.get(),
              lengths.stride(),
              contents.get(),
              contents.stride(),
              ukv_option_write_flush_k,
              collection.member_arena(),
              status.member_ptr());

    EXPECT_FALSE(status);
    status.release_error();

    // Count = 0, Keys!= nullptr
    ukv_write(db,
              nullptr,
              0,
              collection.member_ptr(),
              0,
              keys.data(),
              sizeof(ukv_key_t),
              nullptr,
              offsets.get(),
              offsets.stride(),
              lengths.get(),
              lengths.stride(),
              contents.get(),
              contents.stride(),
              ukv_options_default_k,
              collection.member_arena(),
              status.member_ptr());

    EXPECT_FALSE(status);
    status.release_error();

    // Count > 0; Keys == nullptr
    ukv_write(db,
              nullptr,
              count,
              collection.member_ptr(),
              0,
              nullptr,
              sizeof(ukv_key_t),
              nullptr,
              offsets.get(),
              offsets.stride(),
              lengths.get(),
              lengths.stride(),
              contents.get(),
              contents.stride(),
              ukv_options_default_k,
              collection.member_arena(),
              status.member_ptr());

    EXPECT_FALSE(status);
    status.release_error();

    // Wrong Write Options
    std::vector<ukv_options_t> wrong_write_options {
        ukv_option_read_track_k,
        ukv_option_txn_snapshot_k,
    };

    for (auto& option : wrong_write_options) {
        ukv_write(db,
                  nullptr,
                  count,
                  collection.member_ptr(),
                  0,
                  keys.data(),
                  sizeof(ukv_key_t),
                  nullptr,
                  offsets.get(),
                  offsets.stride(),
                  lengths.get(),
                  lengths.stride(),
                  contents.get(),
                  contents.stride(),
                  option,
                  collection.member_arena(),
                  status.member_ptr());

        EXPECT_FALSE(status);
        status.release_error();
    }

    ukv_length_t* found_offsets = nullptr;
    ukv_length_t* found_lengths = nullptr;
    ukv_bytes_ptr_t found_values = nullptr;

    ukv_read(db,
             nullptr,
             count,
             collection.member_ptr(),
             0,
             keys.data(),
             sizeof(ukv_key_t),
             ukv_options_default_k,
             nullptr,
             &found_offsets,
             &found_lengths,
             &found_values,
             collection.member_arena(),
             status.member_ptr());

    EXPECT_TRUE(status);

    ukv_read(db,
             txn,
             count,
             collection.member_ptr(),
             0,
             keys.data(),
             sizeof(ukv_key_t),
             ukv_option_read_track_k,
             nullptr,
             &found_offsets,
             &found_lengths,
             &found_values,
             collection.member_arena(),
             status.member_ptr());

    EXPECT_TRUE(status);

    ukv_read(db,
             txn,
             count,
             collection.member_ptr(),
             0,
             keys.data(),
             sizeof(ukv_key_t),
             ukv_option_txn_snapshot_k,
             nullptr,
             &found_offsets,
             &found_lengths,
             &found_values,
             collection.member_arena(),
             status.member_ptr());

    EXPECT_TRUE(status);

    // Wrong Read Options
    std::vector<ukv_options_t> wrong_read_options {
        ukv_option_write_flush_k,
        ukv_option_read_track_k,
        ukv_option_txn_snapshot_k,
    };

    for (auto& option : wrong_read_options) {
        ukv_read(db,
                 nullptr,
                 count,
                 collection.member_ptr(),
                 0,
                 keys.data(),
                 sizeof(ukv_key_t),
                 option,
                 nullptr,
                 &found_offsets,
                 &found_lengths,
                 &found_values,
                 collection.member_arena(),
                 status.member_ptr());

        EXPECT_FALSE(status);
        status.release_error();
    }

    // Transaction

    ukv_transaction_t ukv_txn = nullptr;
    ukv_transaction_begin(db, 0, ukv_options_default_k, &ukv_txn, status.member_ptr());
    EXPECT_TRUE(status);

    ukv_transaction_begin(db, 0, ukv_options_default_k, nullptr, status.member_ptr());
    EXPECT_FALSE(status);
    status.release_error();

    // Wrong Transaction Begin Options
    std::vector<ukv_options_t> wrong_txn_begin_options {
        ukv_option_write_flush_k,
        ukv_option_nodiscard_k,
    };

    for (auto& option : wrong_txn_begin_options) {
        ukv_transaction_begin(db, 0, option, &ukv_txn, status.member_ptr());
        EXPECT_FALSE(status);
        status.release_error();
    }

    // Wrong Transaction Commit Options
    std::vector<ukv_options_t> wrong_txn_commit_options {
        ukv_option_txn_snapshot_k,
        ukv_option_nodiscard_k,
    };

    for (auto& option : wrong_txn_commit_options) {
        ukv_transaction_commit(db, txn, option, status.member_ptr());
        EXPECT_FALSE(status);
        status.release_error();
    }

    // Scans
    ukv_key_t* found_keys = nullptr;
    ukv_length_t* found_counts = nullptr;

    ukv_scan(db,
             txn,
             1,
             collection.member_ptr(),
             0,
             keys.data(),
             0,
             keys.data() + count - 1,
             0,
             &count,
             0,
             ukv_options_default_k,
             &found_offsets,
             &found_counts,
             &found_keys,
             collection.member_arena(),
             status.member_ptr());

    EXPECT_TRUE(status);

    // Count > 0, Keys = nullptr
    ukv_scan(db,
             txn,
             1,
             collection.member_ptr(),
             0,
             nullptr,
             0,
             nullptr,
             0,
             &count,
             0,
             ukv_options_default_k,
             &found_offsets,
             &found_counts,
             &found_keys,
             collection.member_arena(),
             status.member_ptr());

    EXPECT_FALSE(status);
    status.release_error();

    // Limits == nullptr
    ukv_scan(db,
             txn,
             1,
             collection.member_ptr(),
             0,
             keys.data(),
             0,
             keys.data() + count - 1,
             0,
             nullptr,
             0,
             ukv_options_default_k,
             &found_offsets,
             &found_counts,
             &found_keys,
             collection.member_arena(),
             status.member_ptr());

    EXPECT_FALSE(status);
    status.release_error();
}

int main(int argc, char** argv) {
    std::filesystem::create_directory("./tmp/stl");
    ::testing::InitGoogleTest(&argc, argv);
    return RUN_ALL_TESTS();
>>>>>>> 95e11abb
}<|MERGE_RESOLUTION|>--- conflicted
+++ resolved
@@ -10,76 +10,6 @@
 TEST(db, validation) {
 
     database_t db;
-<<<<<<< HEAD
-    _ = db.open();
-
-    // Try getting the main collection
-    _ = db.collection();
-    bins_collection_t main = *db.collection();
-
-    // Single-element access
-    main[42] = "purpose of life";
-    main.at(42) = "purpose of life";
-    *main[42].value() == "purpose of life";
-    _ = main[42].clear();
-
-    // Mapping multiple keys to same values
-    main[{43, 44}] = "same value";
-
-    // Operations on smart-references
-    _ = main[{43, 44}].clear();
-    _ = main[{43, 44}].erase();
-    _ = main[{43, 44}].present();
-    _ = main[{43, 44}].length();
-    _ = main[{43, 44}].value();
-    _ = main[std::array<ukv_key_t, 3> {65, 66, 67}];
-    _ = main[std::vector<ukv_key_t> {65, 66, 67, 68}];
-    for (value_view_t value : *main[{100, 101}].value())
-        (void)value;
-
-    // Accessing named collections
-    bins_collection_t prefixes = *db.collection("prefixes");
-    prefixes.at(42) = "purpose";
-    db["articles"]->at(42) = "of";
-    db["suffixes"]->at(42) = "life";
-
-    // Reusable memory
-    // This interface not just more performant, but also provides nicer interface:
-    //  expected_gt<joined_bins_t> tapes = main[{100, 101}].on(arena);
-    arena_t arena(db);
-    _ = main[{43, 44}].on(arena).clear();
-    _ = main[{43, 44}].on(arena).erase();
-    _ = main[{43, 44}].on(arena).present();
-    _ = main[{43, 44}].on(arena).length();
-    _ = main[{43, 44}].on(arena).value();
-
-    // Batch-assignment: many keys to many values
-    // main[std::array<ukv_key_t, 3> {65, 66, 67}] = std::array {"A", "B", "C"};
-    // main[std::array {ckf(prefixes, 65), ckf(66), ckf(67)}] = std::array {"A", "B", "C"};
-
-    // Iterating over collections
-    for (ukv_key_t key : main.keys())
-        (void)key;
-    for (ukv_key_t key : main.keys(100, 200))
-        (void)key;
-
-    _ = main.members(100, 200).size_estimates()->cardinality;
-
-    // Supporting options
-    _ = main[{43, 44}].on(arena).clear(/*flush:*/ false);
-    _ = main[{43, 44}].on(arena).erase(/*flush:*/ false);
-    _ = main[{43, 44}].on(arena).present(/*watch:*/ false);
-    _ = main[{43, 44}].on(arena).length(/*watch:*/ false);
-    _ = main[{43, 44}].on(arena).value(/*watch:*/ false);
-
-    // Working with sub documents
-    main[56] = R"( {"hello": "world", "answer": 42} )"_json.dump().c_str();
-    _ = main[ckf(56, "hello")].value() == "world";
-
-    _ = db.clear();
-
-    return 0;
-=======
     EXPECT_TRUE(db.open("./tmp/stl"));
     collection_t collection = *db.collection();
     collection_t named_collection = *db.collection("col");
@@ -528,5 +458,4 @@
     std::filesystem::create_directory("./tmp/stl");
     ::testing::InitGoogleTest(&argc, argv);
     return RUN_ALL_TESTS();
->>>>>>> 95e11abb
 }