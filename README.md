<h1 align="center">UStore</h1>
<h3 align="center">
Modular <sup>1</sup> Multi-Modal <sup>2</sup> Transactional <sup>3</sup> Database<br/>
For Artificial Intelligence <sup>4</sup> and Semantic Search <sup>5</sup><br/>
</h3>
<br/>

<p align="center">
<<<<<<< HEAD
<a href="https://www.youtube.com/watch?v=ybWeUf_hC7o"><img height="25" width="25" src="https://github.com/unum-cloud/ukv/raw/main/assets/icons/youtube.svg" alt="Youtube"></a>
&nbsp;&nbsp;&nbsp;
<a href="https://discord.gg/4mxGrenbNt"><img height="25" width="25" src="https://github.com/unum-cloud/ukv/raw/main/assets/icons/discord.svg" alt="Discord"></a>
&nbsp;&nbsp;&nbsp;
<a href="https://www.linkedin.com/company/unum-cloud/"><img height="25" width="25" src="https://github.com/unum-cloud/ukv/raw/main/assets/icons/linkedin.svg" alt="LinkedIn"></a>
&nbsp;&nbsp;&nbsp;
<a href="https://twitter.com/unum_cloud"><img height="25" width="25" src="https://github.com/unum-cloud/ukv/raw/main/assets/icons/twitter.svg" alt="Twitter"></a>
&nbsp;&nbsp;&nbsp;
<a href="https://unum.cloud/post"><img height="25" width="25" src="https://github.com/unum-cloud/ukv/raw/main/assets/icons/blog.svg" alt="Blog"></a>
&nbsp;&nbsp;&nbsp;
<a href="https://github.com/unum-cloud/ukv"><img height="25" width="25" src="https://github.com/unum-cloud/ukv/raw/main/assets/icons/github.svg" alt="GitHub"></a>
=======
<a href="https://www.youtube.com/watch?v=ybWeUf_hC7o"><img height="25" src="assets/icons/youtube.svg" alt="Youtube"></a>
&nbsp;&nbsp;&nbsp;
<a href="https://discord.gg/4mxGrenbNt"><img height="25" src="assets/icons/discord.svg" alt="Discord"></a>
&nbsp;&nbsp;&nbsp;
<a href="https://www.linkedin.com/company/unum-cloud/"><img height="25" src="assets/icons/linkedin.svg" alt="LinkedIn"></a>
&nbsp;&nbsp;&nbsp;
<a href="https://twitter.com/unum_cloud"><img height="25" src="assets/icons/twitter.svg" alt="Twitter"></a>
&nbsp;&nbsp;&nbsp;
<a href="https://unum.cloud/post"><img height="25" src="assets/icons/blog.svg" alt="Blog"></a>
&nbsp;&nbsp;&nbsp;
<a href="https://github.com/unum-cloud/ustore"><img height="25" src="assets/icons/github.svg" alt="GitHub"></a>
>>>>>>> 40df683c
</p>

<div align="center">
1. supports:
<a href="https://github.com/facebook/rocksdb">RocksDB</a>
•
<a href="https://github.com/google/leveldb">LevelDB</a>
•
<a href="https://github.com/unum-cloud/udisk">UDisk</a>
•
<a href="https://github.com/unum-cloud/ucset">UCSet</a>
<a href="backends">backends</a>
<br/>
2. can store:
<a href="#Blobs">Blobs</a>
•
<a href="#Documents">Documents</a>
•
<a href="#Graphs">Graphs</a>
•
🔜 Features
•
🔜 Texts
<br/>
3: guarantees
<a href="#Atomicity">Atomicity</a>
•
<a href="#Consistency">Consistency</a>
•
<a href="#Isolation">Isolation</a>
•
<a href="#Durability">Durability</a>
<br/>
4: comes with
Pandas
and
NetworkX
API
and 🔜
PyTorch data-loaders
<br/>
5: brings
vector-search
integrated with
<a href="https://github.com/unum-cloud/usearch">USearch</a>
and
<a href="https://github.com/unum-cloud/uform">UForm</a>
</div>

---

<div align="center">
<b>drivers</b>:
Python
•
C
•
C++
•
GoLang
•
Java
<br/>
<b>packages</b>:
<a href="https://pypi.org/project/ustore/">PyPI</a>
•
<a href="#cmake">CMake</a>
•
<a href="https://hub.docker.com/repository/docker/unum/ustore">Docker Hub</a>

<a href="https://www.youtube.com/watch?v=ybWeUf_hC7o">Youtube</a> intro • 
<a href="https://discord.gg/4mxGrenbNt">Discord</a> chat • 
Full <a href="https://unum.cloud/ustore">documentation</a>

<a href="https://discord.gg/4mxGrenbNt"><img src="https://img.shields.io/discord/1063947616615923875?label=discord"></a>
&nbsp;&nbsp;
<a href="https://www.linkedin.com/company/unum-cloud/"><img src="https://img.shields.io/badge/linkedin-connect_with_us-0a66c2.svg?"/></a>
&nbsp;&nbsp;
<a href="https://twitter.com/unum_cloud"><img src="https://img.shields.io/badge/twitter-follow_us-1d9bf0.svg?"/></a>
&nbsp;&nbsp;
<a href="https://zenodo.org/badge/latestdoi/502647695"><img src="https://zenodo.org/badge/502647695.svg" alt="DOI"></a>
&nbsp;&nbsp;
<a href="https://www.github.com/unum-cloud/"><img src="https://img.shields.io/github/issues-closed-raw/unum-cloud/ustore?"/></a>
&nbsp;&nbsp;
<a href="https://www.github.com/unum-cloud/"><img src="https://img.shields.io/github/stars/unum-cloud/ustore?"/></a>
&nbsp;&nbsp;
<a href="#"><img src="https://img.shields.io/github/workflow/status/unum-cloud/ustore/Build"/></a>
</div>

## Quickstart

Installing UStore is a breeze, and the usage is about as simple as a Python `dict`.

```python
$ pip install ukv
$ python

from ustore import ucset

db = ucset.DataBase()
db.main[42] = 'Hi'
```

We have just create an in-memory embedded transactional database and added one entry in its `main` collection.
Would you prefer that data on disk?
Change one line.

```python
from ustore import rocksdb

db = rocksdb.DataBase('/some-folder/')
```

Would you prefer to connect to a remote UStore server?
UStore comes with an Apache Arrow Flight RPC interface!

```python
from ustore import flight_client

db = flight_client.DataBase('grpc://0.0.0.0:38709')
```

Are you storing [NetworkX][networkx]-like `MultiDiGraph`?
Or [Pandas][pandas]-like `DataFrame`?

```python
db = rocksdb.DataBase()

users_table = db['users'].table
users_table.merge(pd.DataFrame([
    {'id': 1, 'name': 'Lex', 'lastname': 'Fridman'},
    {'id': 2, 'name': 'Joe', 'lastname': 'Rogan'},
]))

friends_graph = db['friends'].graph
friends_graph.add_edge(1, 2)

assert friends_graph.has_edge(1, 2) and \
    friends_graph.has_node(1) and \
    friends_graph.number_of_edges(1, 2) == 1
```

Function calls may look identical, but the underlying implementation can be addressing hundreds of terabytes of data placed somewhere in persistent memory on a remote machine.

---

Is someone else concurrently updating those collections?
Bundle your operations to guarantee consistency!

```python
db = rocksdb.DataBase()
with db.transact() as txn:
    txn['users'].table.merge(...)
    txn['friends'].graph.add_edge(1, 2)
```

So far we have only covered the tip of the UStore.
You may use it to...

1. Get C99, Python, GoLang, or Java wrappers for RocksDB or LevelDB.
2. Serve them via Apache Arrow Flight RPC to Spark, Kafka, or PyTorch.
3. Store Document and Graphs in embedded DB, avoiding networking overheads.
4. Tier DBMS between in-memory and persistent backends under one API.

But UStore can more.
Here is the map:

- [Basic Usage](#basic-usage):
  - [Modalities](#modalities)
    - Storing [Blobs](#blobs)
    - Storing [Documents](#documents)
    - Storing [Graphs](#graphs)
    - Storing [Vectors](#vectors)
  - [Drivers](#drivers)
    - For [Python ∆][ustore-python]
    - For [C ∆][ustore-c]
    - For [C++ ∆][ustore-cpp]
    - For [GoLang ∆][ustore-golang]
    - For [Java ∆][ustore-java]
  - [AI Usecases ∆][ustore-ai]
  - [Frequently Questioned Answers](#frequently-questioned-answers)
  - [Frequently Asked Questions](#frequently-asked-questions)
- [Advanced Usage](#advanced-usage) for production, performance tuning, and administration:
  - [Engines](#engines)
  - [Transactions](#transactions)
    - [Atomicity](#atomicity)
    - [Consistency](#consistency)
    - [Isolation](#isolation)
    - [Durability](#durability)
  - [Containers and Cloud Deployments](#containers-and-cloud-deployments)
  - [Configuration](#configuration)
    - [Key Sizes](#key-sizes)
    - [Value Sizes](#value-sizes)
  - [Tools ∆][ustore-tools]
  - [Tests ∆][ustore-tests]
  - [Benchmarks ∆][ustore-benchmarks]
- For contributors and advanced users looking to fork, extend, wrap, or distribute and, potentially, monetize alternative builds of UStore:
  - [Architecture and Dependencies ∆][ustore-architecture]
  - [Roadmap ∆][ustore-roadmap]
  - [Contributing ∆][ustore-contributing]

[ustore-c]: https://unum.cloud/docs/ustore/c
[ustore-cpp]: https://unum.cloud/docs/ustore/cpp
[ustore-python]: https://unum.cloud/docs/ustore/python
[ustore-java]: https://unum.cloud/docs/ustore/java
[ustore-golang]: https://unum.cloud/docs/ustore/golang

[ustore-tests]: https://unum.cloud/docs/ustore/tests
[ustore-benchmarks]: https://unum.cloud/docs/ustore/benchmarks
[ustore-tools]: https://unum.cloud/docs/ustore/tools

[ustore-ai]: https://unum.cloud/docs/ustore/ai
[ustore-flight]: https://unum.cloud/docs/ustore/flight

[ustore-architecture]: https://unum.cloud/docs/ustore/architecture
[ustore-roadmap]: https://github.com/orgs/unum-cloud/projects/2
[ustore-contributing]: https://unum.cloud/docs/ustore/contributing

[ustore-c-headers]: https://github.com/unum-cloud/ustore/tree/main/include/ustore
[ustore-new-drivers]: https://github.com/unum-cloud/ustore/c#implementing-a-new-language-binding
[ustore-new-engine]: https://github.com/unum-cloud/ustore/c#implementing-a-new-engine


---

## Basic Usage

UStore is intended not just as database, but as "build your database" toolkit and an open standard for NoSQL potentially-transactional databases, defining zero-copy binary interfaces for "Create, Read, Update, Delete" operations, or CRUD for short.

A [few simple C99 headers][ustore-c-headers] can link almost any underlying storage [engine](#engines) to numerous high-level language [drivers](#drivers), extending their support for binary string values to graphs, flexible-schema documents, and other [modalities](#modalities), aiming to replace MongoDB, Neo4J, Pinecone, and ElasticSearch with a single ACID-transactional system.

![UStore: Small Map](assets/charts/Intro.png)

[Redis][redis], for example, provides RediSearch, RedisJSON, and RedisGraph with similar objectives.
UStore does it better, allowing you to add your favorite Key-Value Stores (KVS), embedded, standalone, or sharded, such as [FoundationDB][foundationdb], multiplying its functionality.

### Modalities

#### Blobs

Binary Large Objects can be placed inside UStore.
The performance will vastly vary depending on the used underlying technology.
The in-memory UCSet will be the fastest, but the least suited for larger objects.
The persistent UDisk, when properly configured, can entirely bypass the the Linux kernel, including the filesystem layer, directly addressing block devices.

![Binary Processing Performance Chart for UDisk and RocksDB](assets/charts/PerformanceBinary.png)

Modern persistent IO on high-end servers can exceed 100 GB/s per socket when built on user-space drivers like [SPDK][spdk].
This is close to the real-world throughput of high-end RAM and unlocks new, uncommon to databases use cases.
One may now put a Gigabyte-sized video file in an ACID-transactional database, right next to its metadata, instead of using a separate object store, like MinIO.

#### Documents

JSON is the most commonly used document format these days.
UStore document collections support JSON, as well as MessagePack, and BSON, used by MongoDB.

![Documents Processing Performance Chart for UStore and MongoDB](assets/charts/PerformanceDocs.png)

UStore doesn't scale horizontally yet, but provides much higher single-node performance, and has almost linear vertical scalability on many-core systems thanks to the open-source `simdjson` and `yyjson` libraries.
Moreover, to interact with data, you don't need a custom query language like MQL.
Instead we prioritize open RFC standards to truly avoid vendor locks:

- [JSON Pointer: RFC 6901][pointer] to address nested fields.
- [JSON Patch: RFC 6902][patch] for field-level updates.
- [JSON MergePatch: RFC 7386][merge-patch] for document-level updates.

[pointer]: https://datatracker.ietf.org/doc/html/rfc6901
[patch]: https://datatracker.ietf.org/doc/html/rfc6902
[merge-patch]: https://datatracker.ietf.org/doc/html/rfc7386

#### Graphs

Modern Graph databases, like Neo4J, struggle with large workloads.
They require too much RAM, and their algorithms observe data one entry at a time.
We optimize on both fronts:

- Using delta-coding to compress inverted indexes.
- Updating classical graph algorithms for high-latency storage to process graphs in Batch-like or Edge-centric fashion.

#### Vectors

Feature Stores and Vector Databases, like Pinecone, Milvus, and USearch provide standalone indexes for vector search.
UStore implements it as a separate modality, on par with Documents and Graphs.
Features:

- 8-bit integer quantization.
- 16-bit floating-point quantization.
- Cosine, Inner Product, and Euclidean metrics.

### Drivers

UStore for Python and for C++ look very different.
Our Python SDK mimics other Python libraries - [Pandas][pandas] and [NetworkX][networkx].
Similarly, C++ library provides the interface C++ developers expect.

![UStore: Frontends](assets/charts/Frontend.png)

As we know, people use different languages for different purposes.
Some C-level functionality isn't implemented for some languages.
Either because there was no demand for it, or as we haven't gotten to it yet.

| Name                        | Transact | Collections | Batches | Docs  | Graphs | Copies |
| :-------------------------- | :------: | :---------: | :-----: | :---: | :----: | :----: |
| [C99 Standard][ustore-c]    |    ✓     |      ✓      |    ✓    |   ✓   |   ✓    |   0    |
|                             |          |             |         |       |        |        |
| [C++ SDK][ustore-cpp]       |    ✓     |      ✓      |    ✓    |   ✓   |   ✓    |   0    |
| [Python SDK][ustore-python] |    ✓     |      ✓      |    ✓    |   ✓   |   ✓    |  0-1   |
| [GoLang SDK][ustore-golang] |    ✓     |      ✓      |    ✓    |   ✗   |   ✗    |   1    |
| [Java SDK][ustore-java]     |    ✓     |      ✓      |    ✗    |   ✗   |   ✗    |   1    |
|                             |          |             |         |       |        |        |
| Arrow Flight API            |    ✓     |      ✓      |    ✓    |   ✓   |   ✓    |  0-2   |

Some frontends here have entire ecosystems around them!
[Apache Arrow Flight][flight] API, for instance, has its own drivers for  C, C++, C#, Go, Java, JavaScript, Julia, MATLAB, Python, R, Ruby and Rust.

![UStore: Frontends](assets/charts/Arrow.png)

### Frequently Questioned Answers

- Keys are 64-bit integers, by default. [Why?](#key-sizes)
- Values are binary strings under 4 GB long. [Why?](#value-sizes)

### Frequently Asked Questions

- Transactions are ACI(D) by-default. [What does it mean?](#transactions)
- Why not use LevelDB or RocksDB interface? [Answered][ustore-vs-rocks]
- Why not use SQL, MQL or CYPHER? [Answered][ustore-vs-sql]
- Does UStore support Time-To-Live? [Answered][ustore-ttl]
- Does UStore support compression? [Answered][ustore-compression]
- Does UStore support queues? [Answered][ustore-queues]
- How can I add drivers for language X? [Answered][ustore-new-drivers]
- How can I add database X as an engine? [Answered][ustore-new-engine]

[ustore-vs-rocks]: https://unum.cloud/docs/ustore/related#leveldb-rocksdb
[ustore-vs-sql]: https://unum.cloud/docs/ustore/related#sql-mql-cypher

[ustore-ttl]: https://github.com/unum-cloud/ustore/discussions/230
[ustore-compression]: https://github.com/unum-cloud/ustore/discussions/232
[ustore-queues]: https://github.com/unum-cloud/ustore/discussions/228

## Advanced Usage

### Engines

Following engines can be used almost interchangeably.
Historically, LevelDB was the first one.
RocksDB then improved on functionality and performance.
Now it serves as the foundation for half of the DBMS startups.

|                          | LevelDB | RocksDB  |  UDisk  |  UCSet  |
| :----------------------- | :-----: | :------: | :-----: | :-----: |
| **Speed**                |   1x    |    2x    | **10x** | **30x** |
| **Persistent**           |    ✓    |    ✓     |    ✓    |    ✗    |
| **Transactional**        |    ✗    |    ✓     |    ✓    |    ✓    |
| **Block Device Support** |    ✗    |    ✗     |    ✓    |    ✗    |
| Encryption               |    ✗    |    ✗     |    ✓    |    ✗    |
| [Watches][watch]         |    ✗    |    ✓     |    ✓    |    ✓    |
| [Snapshots][snap]        |    ✓    |    ✓     |    ✓    |    ✗    |
| Random Sampling          |    ✗    |    ✗     |    ✓    |    ✓    |
| Bulk Enumeration         |    ✗    |    ✗     |    ✓    |    ✓    |
| Named Collections        |    ✗    |    ✓     |    ✓    |    ✓    |
| Open-Source              |    ✓    |    ✓     |    ✗    |    ✓    |
| Compatibility            |   Any   |   Any    |  Linux  |   Any   |
| Maintainer               | Google  | Facebook |  Unum   |  Unum   |

UCSet and UDisk are both designed and maintained by Unum.
Both are feature-complete, but the most crucial feature our alternatives provide is performance.
Being fast in memory is easy.
The core logic of UCSet can be found in the templated header-only <code class="docutils literal notranslate"><a href="https://github.com/unum-cloud/ucset" class="pre">ucset</a></code> library.

Designing UDisk was a much more challenging 7-year long endeavour.
It included inventing new tree-like structures, implementing partial kernel bypass with `io_uring`, complete bypass with `SPDK`, CUDA GPU acceleration, and even a custom internal filesystem.
**UDisk is the first engine to be designed from scratch with parallel architectures and kernel-bypass in mind**.

### Transactions

#### Atomicity

Atomicity is always guaranteed.
Even on non-transactional writes - either all updates pass or all fail.

#### Consistency

Consistency is implemented in the strictest possible form - ["Strict Serializability"][ss] meaning that:

- reads are ["Serializable"][s],
- writes are ["Linearizable"][l].

The default behavior, however, can be tweaked at the level of specific operations.
For that the `::ustore_option_transaction_dont_watch_k` can be passed to `ustore_transaction_init()` or any transactional read/write operation, to control the consistency checks during staging.

|                                      |     Reads     |    Writes     |
| :----------------------------------- | :-----------: | :-----------: |
| Head                                 | Strict Serial | Strict Serial |
| Transactions over [Snapshots][snap]  |    Serial     | Strict Serial |
| Transactions w/out [Snapshots][snap] | Strict Serial | Strict Serial |
| Transactions w/out Watches           | Strict Serial |  Sequential   |

If this topic is new to you, please check out the [Jepsen.io][jepsen] blog on consistency.

<<<<<<< HEAD
| Name             | Transact | Collections | Batches | Docs | Graphs | Copies |
| :--------------- | :------: | :---------: | :-----: | :--: | :----: | :----: |
| C Standard       |    ✓     |      ✓      |    ✓    |  ✓   |   ✓    |   0    |
|                  |          |             |         |      |        |        |
| C++ SDK          |    ✓     |      ✓      |    ✓    |  ✓   |   ✓    |   0    |
| Python SDK       |    ✓     |      ✓      |    ✓    |  ✓   |   ✓    |  0-1   |
| GoLang SDK       |    ✓     |      ✓      |    ✓    |  ✗   |   ✗    |   1    |
| Java SDK         |    ✓     |      ✓      |    ✗    |  ✗   |   ✗    |   1    |
|                  |          |             |         |      |        |        |
| Arrow Flight API |    ✓     |      ✓      |    ✓    |  ✓   |   ✓    |  0-2   |

Some frontends here have entire ecosystems around them!
[Apache Arrow Flight][flight] API, for instance, has its own bindings for C, C++, C#, Go, Java, JavaScript, Julia, MATLAB, Python, R, Ruby and Rust.
=======
[ss]: https://jepsen.io/consistency/models/strict-serializable
[s]: https://jepsen.io/consistency/models/serializable
[l]: https://jepsen.io/consistency/models/linearizable
[jepsen]: https://jepsen.io/consistency
[snap]: #snapshots

#### Isolation

|                                      | Reads | Writes |
| :----------------------------------- | :---: | :----: |
| Transactions over [Snapshots][snap]  |   ✓   |   ✓    |
| Transactions w/out [Snapshots][snap] |   ✗   |   ✓    |
>>>>>>> 40df683c

#### Durability

Durability doesn't apply to in-memory systems by definition.
In hybrid or persistent systems we prefer to disable it by default.
Almost every DBMS that builds on top of KVS prefers to implement its own durability mechanism.
Even more so in distributed databases, where three separate Write Ahead Logs may exist:

- in KVS,
- in DBMS,
- in Distributed Consensus implementation.

If you still need durability, flush writes on commits with an optional flag.
In the [C driver][ustore-c] you would call `ustore_transaction_commit()` with the `::ustore_option_write_flush_k` flag.

### Containers and Cloud Deployments

The entire DBMS fits into a sub 100 MB Docker image.
Run the following script to pull and run the container, exposing [Apache Arrow Flight][flight] server on the port `38709`.
Client SDKs will also communicate through that same port, by default.

```sh
docker run -d --rm --name ustore-test -p 38709:38709 unum/ustore
```

The default configuration file can be retrieved with:

```sh
cat /var/lib/ustore/config.json
```

The simplest way to connect and test would be the following command:

```sh
python ...
```

Pre-packaged UStore images are available on multiple platforms:

- Docker Hub image: [v0.7](https://hub.docker.com/r/unum/ustore).
- RedHat OpenShift operator: [v0.7](https://github.com/itroyano/ustore-operator).
- Amazon AWS Marketplace images:
  - Free Community Edition: [v0.4](https://aws.amazon.com/marketplace/pp/prodview-ls2zmt5jkhipc?sr=0-1&ref_=beagle&applicationId=AWSMPContessa).
  - In-Memory Edition: 🔜
  - Performance Edition: 🔜

Don't hesitate to commercialize and redistribute UStore.

### Configuration

Tuning databases is as much art as it is science.
Projects like RocksDB provide dozens of knobs to optimize the behavior.
We allow forwarding specialized configuration files to the underlying engine.

```json
{
    "version": "1.0",
    "directory": "./tmp/"
}
```

We also have a simpler procedure, which would be enough for 80% of users.
That can be extended to utilize multiple devices or directories, or to forward a specialized engine config.

```json
{
    "version": "1.0",
    "directory": "/var/lib/ustore",
    "data_directories": [
        {
            "path": "/dev/nvme0p0/",
            "max_size": "100GB"
        },
        {
            "path": "/dev/nvme1p0/",
            "max_size": "100GB"
        }
    ],
    "engine": {
        "config_file_path": "./engine_rocksdb.ini",
    }
}
```

Database collections can also be configured with JSON files.

#### Key Sizes

As of the current version, 64-bit signed integers are used.
It allows unique keys in the range from `[0, 2^63)`.
128-bit builds with UUIDs are coming, but variable-length keys are highly discouraged.
Why so?

Using variable length keys forces numerous limitations on the design of a Key-Value store.
Firstly, it implies slow character-wise comparisons — a performance killer on modern hyperscalar CPUs.
Secondly, it forces keys and values to be joined on a disk to minimize the needed metadata for navigation.
Lastly, it violates our simple logical view of KVS as a "persistent memory allocator", putting a lot more responsibility on it.

---

The recommended approach to dealing with string keys is:

1. Choose a mechanism to generate unique integer keys (UID). Ex: monotonically increasing values.
2. Use ["paths"](#paths) modality build up a persistent hash map of strings to UIDs.
3. Use those UIDs to address the rest of the data in binary, document and graph modalities.

This will result in a single conversion point from string to integer representations and will keep most of the system snappy and the C-level interfaces simpler than they could have been.

#### Value Sizes

We can only address 4 GB values or smaller as of the current now.
Why?
Key-Value Stores are generally intended for high-frequency operations.
Frequently (thousands of times each second), accessing and modifying 4 GB and larger files is impossible on modern hardware.
So we stick to smaller length types, making using Apache Arrow representation slightly easier and allowing the KVS to compress indexes better.

## Roadmap

Our [development roadmap][ustore-roadmap] is public and is hosted within the GitHub repository.
Upcoming tasks include:

<<<<<<< HEAD
- Builds for Arm, MacOS, Windows.
- Richer bindings for GoLang, Java, JavaScript.
- Improved Vector Search.
- Collection-level configuration.
- Owning and non-owning C++ wrappers.
- Document-schema validation.
- Persistent Snapshots.
- Continuous Replication.
- Horizontal Scaling.

> [Read full roadmap in our docs here][ukv-details].

## Contributing

UKV is an umbrella project for many FOSS libraries.
So any work on libraries like `simdjson`, `yyjson`, RocksDB, or Apache Arrow, indirectly benefits UKV.
To participate in the UKV directly, please check out the guide and implementation details.
Thank you!

> [Read full development and contribution guide in our docs here][ukv-details].

## Frequently Asked Questions

- Keys are 64-bit integers, by default. [Why?][ukv-keys-size]
- Values are binary strings under 4 GB long. [Why?][ukv-values-size]
- Transactions are ACI(D) by-default. [What does it mean?][ukv-acid]
- Why not use LevelDB or RocksDB interface? [Answered][ukv-vs-rocks]
- Why not use SQL, MQL or Cypher? [Answered][ukv-vs-sql]
- Does UKV support Time-To-Live? [Answered][ukv-ttl]
- Does UKV support compression? [Answered][ukv-compression]
- Does UKV support queues? [Answered][ukv-queues]
- How can I add Bindings for language X? [Answered][ukv-new-bindings]
- How can I add database X as an Engine? [Answered][ukv-new-engine]

[ukv-c-tutor]: https://unum.cloud/ukv/c
[ukv-cpp-tutor]: https://unum.cloud/ukv/cpp
[ukv-python-tutor]: https://unum.cloud/ukv/python
[ukv-java-tutor]: https://unum.cloud/ukv/java
[ukv-golang-tutor]: https://unum.cloud/ukv/golang
[ukv-flight-tutor]: https://unum.cloud/ukv/flight
[ukv-tests]: https://unum.cloud/ukv/tests
[ukv-benchmarks]: https://unum.cloud/ukv/benchmarks
[ukv-tools]: https://unum.cloud/ukv/tools
[ukv-install]: https://unum.cloud/ukv/install
[ukv-details]: https://unum.cloud/ukv/details
[ukv-keys-size]: https://unum.cloud/ukv/c#integer-keys
[ukv-values-size]: https://unum.cloud/ukv/c#smallish-values
[ukv-acid]: https://unum.cloud/ukv/c#acid-transactions
[ukv-vs-rocks]: https://unum.cloud/ukv/related#leveldb-rocksdb
[ukv-vs-sql]: https://unum.cloud/ukv/related#sql-mql-cypher
[ukv-c-headers]: https://github.com/unum-cloud/ukv/tree/main/include/ukv
[ukv-roadmap]: https://github.com/orgs/unum-cloud/projects/2
[ukv-compression]: https://github.com/unum-cloud/ukv/discussions/232
[ukv-ttl]: https://github.com/unum-cloud/ukv/discussions/230
[ukv-queues]: https://github.com/unum-cloud/ukv/discussions/228
[ukv-new-bindings]: https://github.com/unum-cloud/ukv/c#implementing-a-new-language-binding
[ukv-new-engine]: https://github.com/unum-cloud/ukv/c#implementing-a-new-engine
=======
- [x] Builds for Arm, MacOS.
- [x] Persistent Snapshots.
- [ ] Continuous Replication.
- [ ] Document-schema validation.
- [ ] Richer drivers for GoLang, Java, JavaScript.
- [ ] Improved Vector Search.
- [ ] Collection-level configuration.
- [ ] Owning and non-owning C++ wrappers.
- [ ] Horizontal Scaling.

> [Read full roadmap in our docs here][ustore-architecture].

>>>>>>> 40df683c
[ucsb-10]: https://unum.cloud/post/2022-03-22-ucsb
[ucsb-1]: https://unum.cloud/post/2021-11-25-ycsb
[ucsb]: https://github.com/unum-cloud/ucsb
[blas]: https://en.wikipedia.org/wiki/Basic_Linear_Algebra_Subprograms
[flight]: https://arrow.apache.org/docs/format/Flight.html
[networkx]: https://networkx.org
[pandas]: https://pandas.pydata.org
[watch]: https://redis.io/commands/watch/
[snap]: https://github.com/facebook/rocksdb/wiki/Snapshot
[spdk]: https://spdk.io
[redis]: https://redis.com
[foundationdb]: https://www.foundationdb.org/<|MERGE_RESOLUTION|>--- conflicted
+++ resolved
@@ -6,31 +6,17 @@
 <br/>
 
 <p align="center">
-<<<<<<< HEAD
-<a href="https://www.youtube.com/watch?v=ybWeUf_hC7o"><img height="25" width="25" src="https://github.com/unum-cloud/ukv/raw/main/assets/icons/youtube.svg" alt="Youtube"></a>
+<a href="https://www.youtube.com/watch?v=ybWeUf_hC7o"><img height="25" width="25" src="https://github.com/unum-cloud/.github/raw/main/assets/youtube.svg" alt="Youtube"></a>
 &nbsp;&nbsp;&nbsp;
-<a href="https://discord.gg/4mxGrenbNt"><img height="25" width="25" src="https://github.com/unum-cloud/ukv/raw/main/assets/icons/discord.svg" alt="Discord"></a>
+<a href="https://discord.gg/4mxGrenbNt"><img height="25" width="25" src="https://github.com/unum-cloud/.github/raw/main/assets/discord.svg" alt="Discord"></a>
 &nbsp;&nbsp;&nbsp;
-<a href="https://www.linkedin.com/company/unum-cloud/"><img height="25" width="25" src="https://github.com/unum-cloud/ukv/raw/main/assets/icons/linkedin.svg" alt="LinkedIn"></a>
+<a href="https://www.linkedin.com/company/unum-cloud/"><img height="25" width="25" src="https://github.com/unum-cloud/.github/raw/main/assets/linkedin.svg" alt="LinkedIn"></a>
 &nbsp;&nbsp;&nbsp;
-<a href="https://twitter.com/unum_cloud"><img height="25" width="25" src="https://github.com/unum-cloud/ukv/raw/main/assets/icons/twitter.svg" alt="Twitter"></a>
+<a href="https://twitter.com/unum_cloud"><img height="25" width="25" src="https://github.com/unum-cloud/.github/raw/main/assets/twitter.svg" alt="Twitter"></a>
 &nbsp;&nbsp;&nbsp;
-<a href="https://unum.cloud/post"><img height="25" width="25" src="https://github.com/unum-cloud/ukv/raw/main/assets/icons/blog.svg" alt="Blog"></a>
+<a href="https://unum.cloud/post"><img height="25" width="25" src="https://github.com/unum-cloud/.github/raw/main/assets/blog.svg" alt="Blog"></a>
 &nbsp;&nbsp;&nbsp;
-<a href="https://github.com/unum-cloud/ukv"><img height="25" width="25" src="https://github.com/unum-cloud/ukv/raw/main/assets/icons/github.svg" alt="GitHub"></a>
-=======
-<a href="https://www.youtube.com/watch?v=ybWeUf_hC7o"><img height="25" src="assets/icons/youtube.svg" alt="Youtube"></a>
-&nbsp;&nbsp;&nbsp;
-<a href="https://discord.gg/4mxGrenbNt"><img height="25" src="assets/icons/discord.svg" alt="Discord"></a>
-&nbsp;&nbsp;&nbsp;
-<a href="https://www.linkedin.com/company/unum-cloud/"><img height="25" src="assets/icons/linkedin.svg" alt="LinkedIn"></a>
-&nbsp;&nbsp;&nbsp;
-<a href="https://twitter.com/unum_cloud"><img height="25" src="assets/icons/twitter.svg" alt="Twitter"></a>
-&nbsp;&nbsp;&nbsp;
-<a href="https://unum.cloud/post"><img height="25" src="assets/icons/blog.svg" alt="Blog"></a>
-&nbsp;&nbsp;&nbsp;
-<a href="https://github.com/unum-cloud/ustore"><img height="25" src="assets/icons/github.svg" alt="GitHub"></a>
->>>>>>> 40df683c
+<a href="https://github.com/unum-cloud/ukv"><img height="25" width="25" src="https://github.com/unum-cloud/.github/raw/main/assets/github.svg" alt="GitHub"></a>
 </p>
 
 <div align="center">
@@ -431,21 +417,6 @@
 
 If this topic is new to you, please check out the [Jepsen.io][jepsen] blog on consistency.
 
-<<<<<<< HEAD
-| Name             | Transact | Collections | Batches | Docs | Graphs | Copies |
-| :--------------- | :------: | :---------: | :-----: | :--: | :----: | :----: |
-| C Standard       |    ✓     |      ✓      |    ✓    |  ✓   |   ✓    |   0    |
-|                  |          |             |         |      |        |        |
-| C++ SDK          |    ✓     |      ✓      |    ✓    |  ✓   |   ✓    |   0    |
-| Python SDK       |    ✓     |      ✓      |    ✓    |  ✓   |   ✓    |  0-1   |
-| GoLang SDK       |    ✓     |      ✓      |    ✓    |  ✗   |   ✗    |   1    |
-| Java SDK         |    ✓     |      ✓      |    ✗    |  ✗   |   ✗    |   1    |
-|                  |          |             |         |      |        |        |
-| Arrow Flight API |    ✓     |      ✓      |    ✓    |  ✓   |   ✓    |  0-2   |
-
-Some frontends here have entire ecosystems around them!
-[Apache Arrow Flight][flight] API, for instance, has its own bindings for C, C++, C#, Go, Java, JavaScript, Julia, MATLAB, Python, R, Ruby and Rust.
-=======
 [ss]: https://jepsen.io/consistency/models/strict-serializable
 [s]: https://jepsen.io/consistency/models/serializable
 [l]: https://jepsen.io/consistency/models/linearizable
@@ -458,7 +429,6 @@
 | :----------------------------------- | :---: | :----: |
 | Transactions over [Snapshots][snap]  |   ✓   |   ✓    |
 | Transactions w/out [Snapshots][snap] |   ✗   |   ✓    |
->>>>>>> 40df683c
 
 #### Durability
 
@@ -580,65 +550,6 @@
 Our [development roadmap][ustore-roadmap] is public and is hosted within the GitHub repository.
 Upcoming tasks include:
 
-<<<<<<< HEAD
-- Builds for Arm, MacOS, Windows.
-- Richer bindings for GoLang, Java, JavaScript.
-- Improved Vector Search.
-- Collection-level configuration.
-- Owning and non-owning C++ wrappers.
-- Document-schema validation.
-- Persistent Snapshots.
-- Continuous Replication.
-- Horizontal Scaling.
-
-> [Read full roadmap in our docs here][ukv-details].
-
-## Contributing
-
-UKV is an umbrella project for many FOSS libraries.
-So any work on libraries like `simdjson`, `yyjson`, RocksDB, or Apache Arrow, indirectly benefits UKV.
-To participate in the UKV directly, please check out the guide and implementation details.
-Thank you!
-
-> [Read full development and contribution guide in our docs here][ukv-details].
-
-## Frequently Asked Questions
-
-- Keys are 64-bit integers, by default. [Why?][ukv-keys-size]
-- Values are binary strings under 4 GB long. [Why?][ukv-values-size]
-- Transactions are ACI(D) by-default. [What does it mean?][ukv-acid]
-- Why not use LevelDB or RocksDB interface? [Answered][ukv-vs-rocks]
-- Why not use SQL, MQL or Cypher? [Answered][ukv-vs-sql]
-- Does UKV support Time-To-Live? [Answered][ukv-ttl]
-- Does UKV support compression? [Answered][ukv-compression]
-- Does UKV support queues? [Answered][ukv-queues]
-- How can I add Bindings for language X? [Answered][ukv-new-bindings]
-- How can I add database X as an Engine? [Answered][ukv-new-engine]
-
-[ukv-c-tutor]: https://unum.cloud/ukv/c
-[ukv-cpp-tutor]: https://unum.cloud/ukv/cpp
-[ukv-python-tutor]: https://unum.cloud/ukv/python
-[ukv-java-tutor]: https://unum.cloud/ukv/java
-[ukv-golang-tutor]: https://unum.cloud/ukv/golang
-[ukv-flight-tutor]: https://unum.cloud/ukv/flight
-[ukv-tests]: https://unum.cloud/ukv/tests
-[ukv-benchmarks]: https://unum.cloud/ukv/benchmarks
-[ukv-tools]: https://unum.cloud/ukv/tools
-[ukv-install]: https://unum.cloud/ukv/install
-[ukv-details]: https://unum.cloud/ukv/details
-[ukv-keys-size]: https://unum.cloud/ukv/c#integer-keys
-[ukv-values-size]: https://unum.cloud/ukv/c#smallish-values
-[ukv-acid]: https://unum.cloud/ukv/c#acid-transactions
-[ukv-vs-rocks]: https://unum.cloud/ukv/related#leveldb-rocksdb
-[ukv-vs-sql]: https://unum.cloud/ukv/related#sql-mql-cypher
-[ukv-c-headers]: https://github.com/unum-cloud/ukv/tree/main/include/ukv
-[ukv-roadmap]: https://github.com/orgs/unum-cloud/projects/2
-[ukv-compression]: https://github.com/unum-cloud/ukv/discussions/232
-[ukv-ttl]: https://github.com/unum-cloud/ukv/discussions/230
-[ukv-queues]: https://github.com/unum-cloud/ukv/discussions/228
-[ukv-new-bindings]: https://github.com/unum-cloud/ukv/c#implementing-a-new-language-binding
-[ukv-new-engine]: https://github.com/unum-cloud/ukv/c#implementing-a-new-engine
-=======
 - [x] Builds for Arm, MacOS.
 - [x] Persistent Snapshots.
 - [ ] Continuous Replication.
@@ -651,7 +562,6 @@
 
 > [Read full roadmap in our docs here][ustore-architecture].
 
->>>>>>> 40df683c
 [ucsb-10]: https://unum.cloud/post/2022-03-22-ucsb
 [ucsb-1]: https://unum.cloud/post/2021-11-25-ycsb
 [ucsb]: https://github.com/unum-cloud/ucsb
