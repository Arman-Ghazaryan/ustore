--- conflicted
+++ resolved
@@ -18,16 +18,11 @@
     runs-on: ubuntu-20.04
 
     steps:
-<<<<<<< HEAD
       - uses: actions/checkout@v3
 
       - name: apt dependencies
         run: |
-          sudo apt update && sudo apt install -y -V ca-certificates lsb-release wget && cd /tmp \
-          && wget https://apache.jfrog.io/artifactory/arrow/$(lsb_release --id --short | tr 'A-Z' 'a-z')/apache-arrow-apt-source-latest-$(lsb_release --codename --short).deb \
-          && sudo apt install -y -V ./apache-arrow-apt-source-latest-$(lsb_release --codename --short).deb \
-          && sudo apt update && sudo apt install -y -V libarrow-dev libarrow-dataset-dev libarrow-flight-dev \
-          libarrow-python-dev libarrow-python-flight-dev libplasma-dev libgandiva-dev libparquet-dev \
+          sudo apt update && sudo apt install -y -V ca-certificates lsb-release wget \
           doxygen graphviz dia python3.9 python3-pip python3-dbg python3.9-dev
 
       - name: pip dependencies
@@ -44,30 +39,4 @@
       - name: Upload Binaries
         uses: actions/upload-artifact@v3.1.1
         with:
-          path: build/bin/*
-=======
-    - uses: actions/checkout@v3
-    
-    - name: apt dependencies
-      run: |
-           sudo apt update && sudo apt install -y -V ca-certificates lsb-release wget && cd /tmp \
-           && wget https://apache.jfrog.io/artifactory/arrow/$(lsb_release --id --short | tr 'A-Z' 'a-z')/apache-arrow-apt-source-latest-$(lsb_release --codename --short).deb \
-           && sudo apt install -y -V ./apache-arrow-apt-source-latest-$(lsb_release --codename --short).deb \
-           && sudo apt update && sudo apt install -y -V doxygen graphviz dia python3.9 python3-pip python3-dbg
-
-    - name: pip dependencies
-      run: pip install pytest numpy pyarrow cmake
-
-    - name: Configure CMake
-      # Configure CMake in a 'build' subdirectory. `CMAKE_BUILD_TYPE` is only required if you are using a single-configuration generator such as make.
-      # See https://cmake.org/cmake/help/latest/variable/CMAKE_BUILD_TYPE.html?highlight=cmake_build_type
-      run: cmake -DCMAKE_BUILD_TYPE=${{env.BUILD_TYPE}} .
-
-    - name: Build
-      run: make -j16
-
-    - name: Upload Binaries
-      uses: actions/upload-artifact@v3.1.1
-      with:
-        path: build/bin/*
->>>>>>> 0fbe834a
+          path: build/bin/*